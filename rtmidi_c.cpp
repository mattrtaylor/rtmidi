#include <string.h>
#include <stdlib.h>
#include "rtmidi_c.h"
#include "RtMidi.h"

class CallbackProxyUserData
{
  public:
	CallbackProxyUserData (RtMidiCCallback cCallback, void *userData)
		: c_callback (cCallback), user_data (userData)
	{
	}
	RtMidiCCallback c_callback;
	void *user_data;
};

/* misc */
int rtmidi_sizeof_rtmidi_api ()
{
	return sizeof (RtMidiApi);
}

/* RtMidi API */
int rtmidi_get_compiled_api (enum RtMidiApi **apis) // return length for NULL argument.
{
	if (!apis || !(*apis)) {
		std::vector<RtMidi::Api> *v = new std::vector<RtMidi::Api> ();
		try {
			RtMidi::getCompiledApi (*v);
			int size = v->size ();
			delete v;
			return size;
		} catch (...) {
			return -1;
		}
	} else {
		try {
			std::vector<RtMidi::Api> *v = new std::vector<RtMidi::Api> ();
			RtMidi::getCompiledApi (*v);
			for (unsigned int i = 0; i < v->size (); i++)
				(*apis) [i] = (RtMidiApi) v->at (i);
			delete v;
			return 0;
		} catch (...) {
			return -1;
		}
	}
}

void rtmidi_error (MidiApi *api, enum RtMidiErrorType type, const char* errorString)
{
	std::string msg = errorString;
	api->error ((RtMidiError::Type) type, msg);
}

void rtmidi_open_port (RtMidiPtr device, unsigned int portNumber, const char *portName)
{
    std::string name = portName;
    try {
        ((RtMidi*) device->ptr)->openPort (portNumber, name);
    
    } catch (const RtMidiError & err) {
        device->ok  = false;
        device->msg = err.what ();
    }
}

void rtmidi_open_virtual_port (RtMidiPtr device, const char *portName)
{
    std::string name = portName;
    try {
        ((RtMidi*) device->ptr)->openVirtualPort (name);
    
    } catch (const RtMidiError & err) {
        device->ok  = false;
        device->msg = err.what ();
    }

}

void rtmidi_close_port (RtMidiPtr device)
{
    try { 
        ((RtMidi*) device->ptr)->closePort ();

    } catch (const RtMidiError & err) {
        device->ok  = false;
        device->msg = err.what ();
    }
}

unsigned int rtmidi_get_port_count (RtMidiPtr device)
{
    try {
        return ((RtMidi*) device->ptr)->getPortCount ();

    } catch (const RtMidiError & err) {
        device->ok  = false;
        device->msg = err.what ();
        return -1;
    }
}

const char* rtmidi_get_port_name (RtMidiPtr device, unsigned int portNumber)
{
    try {
        std::string name = ((RtMidi*) device->ptr)->getPortName (portNumber);
        return strdup (name.c_str ());
    
    } catch (const RtMidiError & err) {
        device->ok  = false;
        device->msg = err.what ();
        return "";
    }
}

/* RtMidiIn API */
RtMidiInPtr rtmidi_in_create_default ()
{
    RtMidiWrapper* wrp = new RtMidiWrapper;
    
    try {
        RtMidiIn* rIn = new RtMidiIn ();
        
        wrp->ptr = (void*) rIn;
        wrp->ok  = true;
        wrp->msg = "";
    
    } catch (const RtMidiError & err) {
        wrp->ptr = 0;
        wrp->ok  = false;
        wrp->msg = err.what ();
    }

    return wrp;
}

RtMidiInPtr rtmidi_in_create (enum RtMidiApi api, const char *clientName, unsigned int queueSizeLimit)
{
    std::string name = clientName;
    RtMidiWrapper* wrp = new RtMidiWrapper;
    
    try {
        RtMidiIn* rIn = new RtMidiIn ((RtMidi::Api) api, name, queueSizeLimit);
        
        wrp->ptr = (void*) rIn;
        wrp->data = 0;
        wrp->ok  = true;
        wrp->msg = "";

    } catch (const RtMidiError & err) {
        wrp->ptr = 0;
        wrp->data = 0;
        wrp->ok  = false;
        wrp->msg = err.what ();
    }

    return wrp;
}

void rtmidi_in_free (RtMidiInPtr device)
{
    if (device->data)
      delete (CallbackProxyUserData*) device->data;
    delete (RtMidiIn*) device->ptr;
    delete device;
}

enum RtMidiApi rtmidi_in_get_current_api (RtMidiPtr device)
{
    try {
        return (RtMidiApi) ((RtMidiIn*) device->ptr)->getCurrentApi ();
    
    } catch (const RtMidiError & err) {
        device->ok  = false;
        device->msg = err.what ();

        return RT_MIDI_API_UNSPECIFIED;
    }
}

static
void callback_proxy (double timeStamp, std::vector<unsigned char> *message, void *userData)
{
	CallbackProxyUserData* data = reinterpret_cast<CallbackProxyUserData*> (userData);
	data->c_callback (timeStamp, message->data (), data->user_data);
}

void rtmidi_in_set_callback (RtMidiInPtr device, RtMidiCCallback callback, void *userData)
{
    device->data = (void*) new CallbackProxyUserData (callback, userData);
    try {
        ((RtMidiIn*) device->ptr)->setCallback (callback_proxy, device->data);
    } catch (const RtMidiError & err) {
        device->ok  = false;
        device->msg = err.what ();
        delete (CallbackProxyUserData*) device->data;
        device->data = 0;
    }
}

void rtmidi_in_cancel_callback (RtMidiInPtr device)
{
    try {
        ((RtMidiIn*) device->ptr)->cancelCallback ();
        delete (CallbackProxyUserData*) device->data;
        device->data = 0;
    } catch (const RtMidiError & err) {
        device->ok  = false;
        device->msg = err.what ();
    }
}

void rtmidi_in_ignore_types (RtMidiInPtr device, bool midiSysex, bool midiTime, bool midiSense)
{
	((RtMidiIn*) device->ptr)->ignoreTypes (midiSysex, midiTime, midiSense);
}

double rtmidi_in_get_message (RtMidiInPtr device, 
                              unsigned char **message, 
                              size_t * size)
{
    try {
        // FIXME: use allocator to achieve efficient buffering
        std::vector<unsigned char> v;
        double ret = ((RtMidiIn*) device->ptr)->getMessage (&v);
        *size = v.size ();

<<<<<<< HEAD
        if (v.size () > 0) {
            *message = (unsigned char *) 
                        malloc (sizeof (unsigned char *) * (int) v.size ());
            memcpy (*message, v.data (), (int) v.size ());
=======
        if (v->size () > 0) {
            memcpy (*message, v->data (), (int) v->size ());
>>>>>>> 4a72a0ad
        }
        return ret;
    } 
    catch (const RtMidiError & err) {
        device->ok  = false;
        device->msg = err.what ();
        return -1;
    }
    catch (...) {
        device->ok  = false;
        device->msg = "Unknown error";
        return -1;
    }
}

/* RtMidiOut API */
RtMidiOutPtr rtmidi_out_create_default ()
{
    RtMidiWrapper* wrp = new RtMidiWrapper;

    try {
        RtMidiOut* rOut = new RtMidiOut ();
        
        wrp->ptr = (void*) rOut;
        wrp->ok  = true;
        wrp->msg = "";
    
    } catch (const RtMidiError & err) {
        wrp->ptr = 0;
        wrp->ok  = false;
        wrp->msg = err.what ();
    }

    return wrp;
}

RtMidiOutPtr rtmidi_out_create (enum RtMidiApi api, const char *clientName)
{
    RtMidiWrapper* wrp = new RtMidiWrapper;
    std::string name = clientName;

    try {
        RtMidiOut* rOut = new RtMidiOut ((RtMidi::Api) api, name);
        
        wrp->ptr = (void*) rOut;
        wrp->ok  = true;
        wrp->msg = "";
    
    } catch (const RtMidiError & err) {
        wrp->ptr = 0;
        wrp->ok  = false;
        wrp->msg = err.what ();
    }


    return wrp;
}

void rtmidi_out_free (RtMidiOutPtr device)
{
    delete (RtMidiOut*) device->ptr;
    delete device;
}

enum RtMidiApi rtmidi_out_get_current_api (RtMidiPtr device)
{
    try {
        return (RtMidiApi) ((RtMidiOut*) device->ptr)->getCurrentApi ();

    } catch (const RtMidiError & err) {
        device->ok  = false;
        device->msg = err.what ();

        return RT_MIDI_API_UNSPECIFIED;
    }
}

int rtmidi_out_send_message (RtMidiOutPtr device, const unsigned char *message, int length)
{
    try {
        // FIXME: use allocator to achieve efficient buffering
        std::vector<unsigned char> v (message, message + length);
        ((RtMidiOut*) device->ptr)->sendMessage (&v);
        return 0;
    }
    catch (const RtMidiError & err) {
        device->ok  = false;
        device->msg = err.what ();
        return -1;
    }
    catch (...) {
        device->ok  = false;
        device->msg = "Unknown error";
        return -1;
    }
}<|MERGE_RESOLUTION|>--- conflicted
+++ resolved
@@ -226,15 +226,8 @@
         double ret = ((RtMidiIn*) device->ptr)->getMessage (&v);
         *size = v.size ();
 
-<<<<<<< HEAD
         if (v.size () > 0) {
-            *message = (unsigned char *) 
-                        malloc (sizeof (unsigned char *) * (int) v.size ());
             memcpy (*message, v.data (), (int) v.size ());
-=======
-        if (v->size () > 0) {
-            memcpy (*message, v->data (), (int) v->size ());
->>>>>>> 4a72a0ad
         }
         return ret;
     } 
