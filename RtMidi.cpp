/**********************************************************************/
/*! \class RtMidi
    \brief An abstract base class for realtime MIDI input/output.

    This class implements some common functionality for the realtime
    MIDI input/output subclasses RtMidiIn and RtMidiOut.

    RtMidi WWW site: http://music.mcgill.ca/~gary/rtmidi/

    RtMidi: realtime MIDI i/o C++ classes
    Copyright (c) 2003-2014 Gary P. Scavone

    Permission is hereby granted, free of charge, to any person
    obtaining a copy of this software and associated documentation files
    (the "Software"), to deal in the Software without restriction,
    including without limitation the rights to use, copy, modify, merge,
    publish, distribute, sublicense, and/or sell copies of the Software,
    and to permit persons to whom the Software is furnished to do so,
    subject to the following conditions:

    The above copyright notice and this permission notice shall be
    included in all copies or substantial portions of the Software.

    Any person wishing to distribute modifications to the Software is
    asked to send the modifications to the original developer so that
    they can be incorporated into the canonical version.  This is,
    however, not a binding provision of this license.

    THE SOFTWARE IS PROVIDED "AS IS", WITHOUT WARRANTY OF ANY KIND,
    EXPRESS OR IMPLIED, INCLUDING BUT NOT LIMITED TO THE WARRANTIES OF
    MERCHANTABILITY, FITNESS FOR A PARTICULAR PURPOSE AND NONINFRINGEMENT.
    IN NO EVENT SHALL THE AUTHORS OR COPYRIGHT HOLDERS BE LIABLE FOR
    ANY CLAIM, DAMAGES OR OTHER LIABILITY, WHETHER IN AN ACTION OF
    CONTRACT, TORT OR OTHERWISE, ARISING FROM, OUT OF OR IN CONNECTION
    WITH THE SOFTWARE OR THE USE OR OTHER DEALINGS IN THE SOFTWARE.
*/
/**********************************************************************/

#include "RtMidi.h"
#include <sstream>

//*********************************************************************//
//  RtMidi Definitions
//*********************************************************************//

RtMidi :: RtMidi()
  : rtapi_(0)
{
}

RtMidi :: ~RtMidi()
{
  if ( rtapi_ )
    delete rtapi_;
  rtapi_ = 0;
}

std::string RtMidi :: getVersion( void ) throw()
{
  return std::string( RTMIDI_VERSION );
}

void RtMidi :: getCompiledApi( std::vector<RtMidi::Api> &apis ) throw()
{
  apis.clear();

  // The order here will control the order of RtMidi's API search in
  // the constructor.
#if defined(__MACOSX_CORE__)
  apis.push_back( MACOSX_CORE );
#endif
#if defined(__LINUX_ALSA__)
  apis.push_back( LINUX_ALSA );
#endif
#if defined(__UNIX_JACK__)
  apis.push_back( UNIX_JACK );
#endif
#if defined(__WINDOWS_MM__)
  apis.push_back( WINDOWS_MM );
#endif
#if defined(__WINDOWS_KS__)
  apis.push_back( WINDOWS_KS );
#endif
#if defined(__RTMIDI_DUMMY__)
  apis.push_back( RTMIDI_DUMMY );
#endif
}

//*********************************************************************//
//  RtMidiIn Definitions
//*********************************************************************//

void RtMidiIn :: openMidiApi( RtMidi::Api api, const std::string clientName, unsigned int queueSizeLimit )
{
  if ( rtapi_ )
    delete rtapi_;
  rtapi_ = 0;

#if defined(__UNIX_JACK__)
  if ( api == UNIX_JACK )
    rtapi_ = new MidiInJack( clientName, queueSizeLimit );
#endif
#if defined(__LINUX_ALSA__)
  if ( api == LINUX_ALSA )
    rtapi_ = new MidiInAlsa( clientName, queueSizeLimit );
#endif
#if defined(__WINDOWS_MM__)
  if ( api == WINDOWS_MM )
    rtapi_ = new MidiInWinMM( clientName, queueSizeLimit );
#endif
#if defined(__WINDOWS_KS__)
  if ( api == WINDOWS_KS )
    rtapi_ = new MidiInWinKS( clientName, queueSizeLimit );
#endif
#if defined(__MACOSX_CORE__)
  if ( api == MACOSX_CORE )
    rtapi_ = new MidiInCore( clientName, queueSizeLimit );
#endif
#if defined(__RTMIDI_DUMMY__)
  if ( api == RTMIDI_DUMMY )
    rtapi_ = new MidiInDummy( clientName, queueSizeLimit );
#endif
}

RtMidiIn :: RtMidiIn( RtMidi::Api api, const std::string clientName, unsigned int queueSizeLimit )
  : RtMidi()
{
  if ( api != UNSPECIFIED ) {
    // Attempt to open the specified API.
    openMidiApi( api, clientName, queueSizeLimit );
    if ( rtapi_ ) return;

    // No compiled support for specified API value.  Issue a warning
    // and continue as if no API was specified.
    std::cerr << "\nRtMidiIn: no compiled support for specified API argument!\n\n" << std::endl;
  }

  // Iterate through the compiled APIs and return as soon as we find
  // one with at least one port or we reach the end of the list.
  std::vector< RtMidi::Api > apis;
  getCompiledApi( apis );
  for ( unsigned int i=0; i<apis.size(); i++ ) {
    openMidiApi( apis[i], clientName, queueSizeLimit );
    if ( rtapi_->getPortCount() ) break;
  }

  if ( rtapi_ ) return;

  // It should not be possible to get here because the preprocessor
  // definition __RTMIDI_DUMMY__ is automatically defined if no
  // API-specific definitions are passed to the compiler. But just in
  // case something weird happens, we'll throw an error.
  std::string errorText = "RtMidiIn: no compiled API support found ... critical error!!";
  throw( RtMidiError( errorText, RtMidiError::UNSPECIFIED ) );
}

RtMidiIn :: ~RtMidiIn() throw()
{
}


//*********************************************************************//
//  RtMidiOut Definitions
//*********************************************************************//

void RtMidiOut :: openMidiApi( RtMidi::Api api, const std::string clientName )
{
  if ( rtapi_ )
    delete rtapi_;
  rtapi_ = 0;

#if defined(__UNIX_JACK__)
  if ( api == UNIX_JACK )
    rtapi_ = new MidiOutJack( clientName );
#endif
#if defined(__LINUX_ALSA__)
  if ( api == LINUX_ALSA )
    rtapi_ = new MidiOutAlsa( clientName );
#endif
#if defined(__WINDOWS_MM__)
  if ( api == WINDOWS_MM )
    rtapi_ = new MidiOutWinMM( clientName );
#endif
#if defined(__WINDOWS_KS__)
  if ( api == WINDOWS_KS )
    rtapi_ = new MidiOutWinKS( clientName );
#endif
#if defined(__MACOSX_CORE__)
  if ( api == MACOSX_CORE )
    rtapi_ = new MidiOutCore( clientName );
#endif
#if defined(__RTMIDI_DUMMY__)
  if ( api == RTMIDI_DUMMY )
    rtapi_ = new MidiOutDummy( clientName );
#endif
}

RtMidiOut :: RtMidiOut( RtMidi::Api api, const std::string clientName )
{
  if ( api != UNSPECIFIED ) {
    // Attempt to open the specified API.
    openMidiApi( api, clientName );
    if ( rtapi_ ) return;

    // No compiled support for specified API value.  Issue a warning
    // and continue as if no API was specified.
    std::cerr << "\nRtMidiOut: no compiled support for specified API argument!\n\n" << std::endl;
  }

  // Iterate through the compiled APIs and return as soon as we find
  // one with at least one port or we reach the end of the list.
  std::vector< RtMidi::Api > apis;
  getCompiledApi( apis );
  for ( unsigned int i=0; i<apis.size(); i++ ) {
    openMidiApi( apis[i], clientName );
    if ( rtapi_->getPortCount() ) break;
  }

  if ( rtapi_ ) return;

  // It should not be possible to get here because the preprocessor
  // definition __RTMIDI_DUMMY__ is automatically defined if no
  // API-specific definitions are passed to the compiler. But just in
  // case something weird happens, we'll thrown an error.
  std::string errorText = "RtMidiOut: no compiled API support found ... critical error!!";
  throw( RtMidiError( errorText, RtMidiError::UNSPECIFIED ) );
}

RtMidiOut :: ~RtMidiOut() throw()
{
}

//*********************************************************************//
//  Common MidiApi Definitions
//*********************************************************************//

MidiApi :: MidiApi( void )
  : apiData_( 0 ), connected_( false ), errorCallback_(0)
{
}

MidiApi :: ~MidiApi( void )
{
}

void MidiApi :: setErrorCallback( RtMidiErrorCallback errorCallback )
{
    errorCallback_ = errorCallback;
}

void MidiApi :: error( RtMidiError::Type type, std::string errorString )
{
  if ( errorCallback_ ) {
    static bool firstErrorOccured = false;

    if ( firstErrorOccured )
      return;

    firstErrorOccured = true;
    const std::string errorMessage = errorString;

    errorCallback_( type, errorMessage );
    firstErrorOccured = false;
    return;
  }

  if ( type == RtMidiError::WARNING ) {
    std::cerr << '\n' << errorString << "\n\n";
  }
  else if ( type == RtMidiError::DEBUG_WARNING ) {
#if defined(__RTMIDI_DEBUG__)
    std::cerr << '\n' << errorString << "\n\n";
#endif
  }
  else {
    std::cerr << '\n' << errorString << "\n\n";
    throw RtMidiError( errorString, type );
  }
}

//*********************************************************************//
//  Common MidiInApi Definitions
//*********************************************************************//

MidiInApi :: MidiInApi( unsigned int queueSizeLimit )
  : MidiApi()
{
  // Allocate the MIDI queue.
  inputData_.queue.ringSize = queueSizeLimit;
  if ( inputData_.queue.ringSize > 0 )
    inputData_.queue.ring = new MidiMessage[ inputData_.queue.ringSize ];
}

MidiInApi :: ~MidiInApi( void )
{
  // Delete the MIDI queue.
  if ( inputData_.queue.ringSize > 0 ) delete [] inputData_.queue.ring;
}

void MidiInApi :: setCallback( RtMidiIn::RtMidiCallback callback, void *userData )
{
  if ( inputData_.usingCallback ) {
    errorString_ = "MidiInApi::setCallback: a callback function is already set!";
    error( RtMidiError::WARNING, errorString_ );
    return;
  }

  if ( !callback ) {
    errorString_ = "RtMidiIn::setCallback: callback function value is invalid!";
    error( RtMidiError::WARNING, errorString_ );
    return;
  }

  inputData_.userCallback = callback;
  inputData_.userData = userData;
  inputData_.usingCallback = true;
}

void MidiInApi :: cancelCallback()
{
  if ( !inputData_.usingCallback ) {
    errorString_ = "RtMidiIn::cancelCallback: no callback function was set!";
    error( RtMidiError::WARNING, errorString_ );
    return;
  }

  inputData_.userCallback = 0;
  inputData_.userData = 0;
  inputData_.usingCallback = false;
}

void MidiInApi :: ignoreTypes( bool midiSysex, bool midiTime, bool midiSense )
{
  inputData_.ignoreFlags = 0;
  if ( midiSysex ) inputData_.ignoreFlags = 0x01;
  if ( midiTime ) inputData_.ignoreFlags |= 0x02;
  if ( midiSense ) inputData_.ignoreFlags |= 0x04;
}

double MidiInApi :: getMessage( std::vector<unsigned char> *message )
{
  message->clear();

  if ( inputData_.usingCallback ) {
    errorString_ = "RtMidiIn::getNextMessage: a user callback is currently set for this port.";
    error( RtMidiError::WARNING, errorString_ );
    return 0.0;
  }

  if ( inputData_.queue.size == 0 ) return 0.0;

  // Copy queued message to the vector pointer argument and then "pop" it.
  std::vector<unsigned char> *bytes = &(inputData_.queue.ring[inputData_.queue.front].bytes);
  message->assign( bytes->begin(), bytes->end() );
  double deltaTime = inputData_.queue.ring[inputData_.queue.front].timeStamp;
  inputData_.queue.size--;
  inputData_.queue.front++;
  if ( inputData_.queue.front == inputData_.queue.ringSize )
    inputData_.queue.front = 0;

  return deltaTime;
}

//*********************************************************************//
//  Common MidiOutApi Definitions
//*********************************************************************//

MidiOutApi :: MidiOutApi( void )
  : MidiApi()
{
}

MidiOutApi :: ~MidiOutApi( void )
{
}

// *************************************************** //
//
// OS/API-specific methods.
//
// *************************************************** //

#if defined(__MACOSX_CORE__)

// The CoreMIDI API is based on the use of a callback function for
// MIDI input.  We convert the system specific time stamps to delta
// time values.

// OS-X CoreMIDI header files.
#include <CoreMIDI/CoreMIDI.h>
#include <CoreAudio/HostTime.h>
#include <CoreServices/CoreServices.h>

// A structure to hold variables related to the CoreMIDI API
// implementation.
struct CoreMidiData {
  MIDIClientRef client;
  MIDIPortRef port;
  MIDIEndpointRef endpoint;
  MIDIEndpointRef destinationId;
  unsigned long long lastTime;
  MIDISysexSendRequest sysexreq;
};

//*********************************************************************//
//  API: OS-X
//  Class Definitions: MidiInCore
//*********************************************************************//

static void midiInputCallback( const MIDIPacketList *list, void *procRef, void */*srcRef*/ )
{
  MidiInApi::RtMidiInData *data = static_cast<MidiInApi::RtMidiInData *> (procRef);
  CoreMidiData *apiData = static_cast<CoreMidiData *> (data->apiData);

  unsigned char status;
  unsigned short nBytes, iByte, size;
  unsigned long long time;

  bool& continueSysex = data->continueSysex;
  MidiInApi::MidiMessage& message = data->message;

  const MIDIPacket *packet = &list->packet[0];
  for ( unsigned int i=0; i<list->numPackets; ++i ) {

    // My interpretation of the CoreMIDI documentation: all message
    // types, except sysex, are complete within a packet and there may
    // be several of them in a single packet.  Sysex messages can be
    // broken across multiple packets and PacketLists but are bundled
    // alone within each packet (these packets do not contain other
    // message types).  If sysex messages are split across multiple
    // MIDIPacketLists, they must be handled by multiple calls to this
    // function.

    nBytes = packet->length;
    if ( nBytes == 0 ) continue;

    // Calculate time stamp.

    if ( data->firstMessage ) {
      message.timeStamp = 0.0;
      data->firstMessage = false;
    }
    else {
      time = packet->timeStamp;
      if ( time == 0 ) { // this happens when receiving asynchronous sysex messages
        time = AudioGetCurrentHostTime();
      }
      time -= apiData->lastTime;
      time = AudioConvertHostTimeToNanos( time );
      if ( !continueSysex )
        message.timeStamp = time * 0.000000001;
    }
    apiData->lastTime = packet->timeStamp;
    if ( apiData->lastTime == 0 ) { // this happens when receiving asynchronous sysex messages
      apiData->lastTime = AudioGetCurrentHostTime();
    }
    //std::cout << "TimeStamp = " << packet->timeStamp << std::endl;

    iByte = 0;
    if ( continueSysex ) {
      // We have a continuing, segmented sysex message.
      if ( !( data->ignoreFlags & 0x01 ) ) {
        // If we're not ignoring sysex messages, copy the entire packet.
        for ( unsigned int j=0; j<nBytes; ++j )
          message.bytes.push_back( packet->data[j] );
      }
      continueSysex = packet->data[nBytes-1] != 0xF7;

      if ( !( data->ignoreFlags & 0x01 ) && !continueSysex ) {
        // If not a continuing sysex message, invoke the user callback function or queue the message.
        if ( data->usingCallback ) {
          RtMidiIn::RtMidiCallback callback = (RtMidiIn::RtMidiCallback) data->userCallback;
          callback( message.timeStamp, &message.bytes, data->userData );
        }
        else {
          // As long as we haven't reached our queue size limit, push the message.
          if ( data->queue.size < data->queue.ringSize ) {
            data->queue.ring[data->queue.back++] = message;
            if ( data->queue.back == data->queue.ringSize )
              data->queue.back = 0;
            data->queue.size++;
          }
          else
            std::cerr << "\nMidiInCore: message queue limit reached!!\n\n";
        }
        message.bytes.clear();
      }
    }
    else {
      while ( iByte < nBytes ) {
        size = 0;
        // We are expecting that the next byte in the packet is a status byte.
        status = packet->data[iByte];
        if ( !(status & 0x80) ) break;
        // Determine the number of bytes in the MIDI message.
        if ( status < 0xC0 ) size = 3;
        else if ( status < 0xE0 ) size = 2;
        else if ( status < 0xF0 ) size = 3;
        else if ( status == 0xF0 ) {
          // A MIDI sysex
          if ( data->ignoreFlags & 0x01 ) {
            size = 0;
            iByte = nBytes;
          }
          else size = nBytes - iByte;
          continueSysex = packet->data[nBytes-1] != 0xF7;
        }
        else if ( status == 0xF1 ) {
            // A MIDI time code message
           if ( data->ignoreFlags & 0x02 ) {
            size = 0;
            iByte += 2;
           }
           else size = 2;
        }
        else if ( status == 0xF2 ) size = 3;
        else if ( status == 0xF3 ) size = 2;
        else if ( status == 0xF8 && ( data->ignoreFlags & 0x02 ) ) {
          // A MIDI timing tick message and we're ignoring it.
          size = 0;
          iByte += 1;
        }
        else if ( status == 0xFE && ( data->ignoreFlags & 0x04 ) ) {
          // A MIDI active sensing message and we're ignoring it.
          size = 0;
          iByte += 1;
        }
        else size = 1;

        // Copy the MIDI data to our vector.
        if ( size ) {
          message.bytes.assign( &packet->data[iByte], &packet->data[iByte+size] );
          if ( !continueSysex ) {
            // If not a continuing sysex message, invoke the user callback function or queue the message.
            if ( data->usingCallback ) {
              RtMidiIn::RtMidiCallback callback = (RtMidiIn::RtMidiCallback) data->userCallback;
              callback( message.timeStamp, &message.bytes, data->userData );
            }
            else {
              // As long as we haven't reached our queue size limit, push the message.
              if ( data->queue.size < data->queue.ringSize ) {
                data->queue.ring[data->queue.back++] = message;
                if ( data->queue.back == data->queue.ringSize )
                  data->queue.back = 0;
                data->queue.size++;
              }
              else
                std::cerr << "\nMidiInCore: message queue limit reached!!\n\n";
            }
            message.bytes.clear();
          }
          iByte += size;
        }
      }
    }
    packet = MIDIPacketNext(packet);
  }
}

MidiInCore :: MidiInCore( const std::string clientName, unsigned int queueSizeLimit ) : MidiInApi( queueSizeLimit )
{
  initialize( clientName );
}

MidiInCore :: ~MidiInCore( void )
{
  // Close a connection if it exists.
  closePort();

  // Cleanup.
  CoreMidiData *data = static_cast<CoreMidiData *> (apiData_);
  MIDIClientDispose( data->client );
  if ( data->endpoint ) MIDIEndpointDispose( data->endpoint );
  delete data;
}

void MidiInCore :: initialize( const std::string& clientName )
{
  // Set up our client.
  MIDIClientRef client;
  OSStatus result = MIDIClientCreate( CFStringCreateWithCString( NULL, clientName.c_str(), kCFStringEncodingASCII ), NULL, NULL, &client );
  if ( result != noErr ) {
    errorString_ = "MidiInCore::initialize: error creating OS-X MIDI client object.";
    error( RtMidiError::DRIVER_ERROR, errorString_ );
    return;
  }

  // Save our api-specific connection information.
  CoreMidiData *data = (CoreMidiData *) new CoreMidiData;
  data->client = client;
  data->endpoint = 0;
  apiData_ = (void *) data;
  inputData_.apiData = (void *) data;
}

void MidiInCore :: openPort( unsigned int portNumber, const std::string portName )
{
  if ( connected_ ) {
    errorString_ = "MidiInCore::openPort: a valid connection already exists!";
    error( RtMidiError::WARNING, errorString_ );
    return;
  }

  CFRunLoopRunInMode( kCFRunLoopDefaultMode, 0, false );
  unsigned int nSrc = MIDIGetNumberOfSources();
  if (nSrc < 1) {
    errorString_ = "MidiInCore::openPort: no MIDI input sources found!";
    error( RtMidiError::NO_DEVICES_FOUND, errorString_ );
    return;
  }

  if ( portNumber >= nSrc ) {
    std::ostringstream ost;
    ost << "MidiInCore::openPort: the 'portNumber' argument (" << portNumber << ") is invalid.";
    errorString_ = ost.str();
    error( RtMidiError::INVALID_PARAMETER, errorString_ );
    return;
  }

  MIDIPortRef port;
  CoreMidiData *data = static_cast<CoreMidiData *> (apiData_);
  OSStatus result = MIDIInputPortCreate( data->client, 
                                         CFStringCreateWithCString( NULL, portName.c_str(), kCFStringEncodingASCII ),
                                         midiInputCallback, (void *)&inputData_, &port );
  if ( result != noErr ) {
    MIDIClientDispose( data->client );
    errorString_ = "MidiInCore::openPort: error creating OS-X MIDI input port.";
    error( RtMidiError::DRIVER_ERROR, errorString_ );
    return;
  }

  // Get the desired input source identifier.
  MIDIEndpointRef endpoint = MIDIGetSource( portNumber );
  if ( endpoint == 0 ) {
    MIDIPortDispose( port );
    MIDIClientDispose( data->client );
    errorString_ = "MidiInCore::openPort: error getting MIDI input source reference.";
    error( RtMidiError::DRIVER_ERROR, errorString_ );
    return;
  }

  // Make the connection.
  result = MIDIPortConnectSource( port, endpoint, NULL );
  if ( result != noErr ) {
    MIDIPortDispose( port );
    MIDIClientDispose( data->client );
    errorString_ = "MidiInCore::openPort: error connecting OS-X MIDI input port.";
    error( RtMidiError::DRIVER_ERROR, errorString_ );
    return;
  }

  // Save our api-specific port information.
  data->port = port;

  connected_ = true;
}

void MidiInCore :: openVirtualPort( const std::string portName )
{
  CoreMidiData *data = static_cast<CoreMidiData *> (apiData_);

  // Create a virtual MIDI input destination.
  MIDIEndpointRef endpoint;
  OSStatus result = MIDIDestinationCreate( data->client,
                                           CFStringCreateWithCString( NULL, portName.c_str(), kCFStringEncodingASCII ),
                                           midiInputCallback, (void *)&inputData_, &endpoint );
  if ( result != noErr ) {
    errorString_ = "MidiInCore::openVirtualPort: error creating virtual OS-X MIDI destination.";
    error( RtMidiError::DRIVER_ERROR, errorString_ );
    return;
  }

  // Save our api-specific connection information.
  data->endpoint = endpoint;
}

void MidiInCore :: closePort( void )
{
  if ( connected_ ) {
    CoreMidiData *data = static_cast<CoreMidiData *> (apiData_);
    MIDIPortDispose( data->port );
    connected_ = false;
  }
}

unsigned int MidiInCore :: getPortCount()
{
  CFRunLoopRunInMode( kCFRunLoopDefaultMode, 0, false );
  return MIDIGetNumberOfSources();
}

// This function was submitted by Douglas Casey Tucker and apparently
// derived largely from PortMidi.
CFStringRef EndpointName( MIDIEndpointRef endpoint, bool isExternal )
{
  CFMutableStringRef result = CFStringCreateMutable( NULL, 0 );
  CFStringRef str;

  // Begin with the endpoint's name.
  str = NULL;
  MIDIObjectGetStringProperty( endpoint, kMIDIPropertyName, &str );
  if ( str != NULL ) {
    CFStringAppend( result, str );
    CFRelease( str );
  }

  MIDIEntityRef entity = 0;
  MIDIEndpointGetEntity( endpoint, &entity );
  if ( entity == 0 )
    // probably virtual
    return result;

  if ( CFStringGetLength( result ) == 0 ) {
    // endpoint name has zero length -- try the entity
    str = NULL;
    MIDIObjectGetStringProperty( entity, kMIDIPropertyName, &str );
    if ( str != NULL ) {
      CFStringAppend( result, str );
      CFRelease( str );
    }
  }
  // now consider the device's name
  MIDIDeviceRef device = 0;
  MIDIEntityGetDevice( entity, &device );
  if ( device == 0 )
    return result;

  str = NULL;
  MIDIObjectGetStringProperty( device, kMIDIPropertyName, &str );
  if ( CFStringGetLength( result ) == 0 ) {
      CFRelease( result );
      return str;
  }
  if ( str != NULL ) {
    // if an external device has only one entity, throw away
    // the endpoint name and just use the device name
    if ( isExternal && MIDIDeviceGetNumberOfEntities( device ) < 2 ) {
      CFRelease( result );
      return str;
    } else {
      if ( CFStringGetLength( str ) == 0 ) {
        CFRelease( str );
        return result;
      }
      // does the entity name already start with the device name?
      // (some drivers do this though they shouldn't)
      // if so, do not prepend
        if ( CFStringCompareWithOptions( result, /* endpoint name */
             str /* device name */,
             CFRangeMake(0, CFStringGetLength( str ) ), 0 ) != kCFCompareEqualTo ) {
        // prepend the device name to the entity name
        if ( CFStringGetLength( result ) > 0 )
          CFStringInsert( result, 0, CFSTR(" ") );
        CFStringInsert( result, 0, str );
      }
      CFRelease( str );
    }
  }
  return result;
}

// This function was submitted by Douglas Casey Tucker and apparently
// derived largely from PortMidi.
static CFStringRef ConnectedEndpointName( MIDIEndpointRef endpoint )
{
  CFMutableStringRef result = CFStringCreateMutable( NULL, 0 );
  CFStringRef str;
  OSStatus err;
  int i;

  // Does the endpoint have connections?
  CFDataRef connections = NULL;
  int nConnected = 0;
  bool anyStrings = false;
  err = MIDIObjectGetDataProperty( endpoint, kMIDIPropertyConnectionUniqueID, &connections );
  if ( connections != NULL ) {
    // It has connections, follow them
    // Concatenate the names of all connected devices
    nConnected = CFDataGetLength( connections ) / sizeof(MIDIUniqueID);
    if ( nConnected ) {
      const SInt32 *pid = (const SInt32 *)(CFDataGetBytePtr(connections));
      for ( i=0; i<nConnected; ++i, ++pid ) {
        MIDIUniqueID id = EndianS32_BtoN( *pid );
        MIDIObjectRef connObject;
        MIDIObjectType connObjectType;
        err = MIDIObjectFindByUniqueID( id, &connObject, &connObjectType );
        if ( err == noErr ) {
          if ( connObjectType == kMIDIObjectType_ExternalSource  ||
              connObjectType == kMIDIObjectType_ExternalDestination ) {
            // Connected to an external device's endpoint (10.3 and later).
            str = EndpointName( (MIDIEndpointRef)(connObject), true );
          } else {
            // Connected to an external device (10.2) (or something else, catch-
            str = NULL;
            MIDIObjectGetStringProperty( connObject, kMIDIPropertyName, &str );
          }
          if ( str != NULL ) {
            if ( anyStrings )
              CFStringAppend( result, CFSTR(", ") );
            else anyStrings = true;
            CFStringAppend( result, str );
            CFRelease( str );
          }
        }
      }
    }
    CFRelease( connections );
  }
  if ( anyStrings )
    return result;

  // Here, either the endpoint had no connections, or we failed to obtain names 
  return EndpointName( endpoint, false );
}

std::string MidiInCore :: getPortName( unsigned int portNumber )
{
  CFStringRef nameRef;
  MIDIEndpointRef portRef;
  char name[128];

  std::string stringName;
  CFRunLoopRunInMode( kCFRunLoopDefaultMode, 0, false );
  if ( portNumber >= MIDIGetNumberOfSources() ) {
    std::ostringstream ost;
    ost << "MidiInCore::getPortName: the 'portNumber' argument (" << portNumber << ") is invalid.";
    errorString_ = ost.str();
    error( RtMidiError::WARNING, errorString_ );
    return stringName;
  }

  portRef = MIDIGetSource( portNumber );
  nameRef = ConnectedEndpointName(portRef);
  CFStringGetCString( nameRef, name, sizeof(name), CFStringGetSystemEncoding());
  CFRelease( nameRef );

  return stringName = name;
}

//*********************************************************************//
//  API: OS-X
//  Class Definitions: MidiOutCore
//*********************************************************************//

MidiOutCore :: MidiOutCore( const std::string clientName ) : MidiOutApi()
{
  initialize( clientName );
}

MidiOutCore :: ~MidiOutCore( void )
{
  // Close a connection if it exists.
  closePort();

  // Cleanup.
  CoreMidiData *data = static_cast<CoreMidiData *> (apiData_);
  MIDIClientDispose( data->client );
  if ( data->endpoint ) MIDIEndpointDispose( data->endpoint );
  delete data;
}

void MidiOutCore :: initialize( const std::string& clientName )
{
  // Set up our client.
  MIDIClientRef client;
  OSStatus result = MIDIClientCreate( CFStringCreateWithCString( NULL, clientName.c_str(), kCFStringEncodingASCII ), NULL, NULL, &client );
  if ( result != noErr ) {
    errorString_ = "MidiOutCore::initialize: error creating OS-X MIDI client object.";
    error( RtMidiError::DRIVER_ERROR, errorString_ );
    return;
  }

  // Save our api-specific connection information.
  CoreMidiData *data = (CoreMidiData *) new CoreMidiData;
  data->client = client;
  data->endpoint = 0;
  apiData_ = (void *) data;
}

unsigned int MidiOutCore :: getPortCount()
{
  CFRunLoopRunInMode( kCFRunLoopDefaultMode, 0, false );
  return MIDIGetNumberOfDestinations();
}

std::string MidiOutCore :: getPortName( unsigned int portNumber )
{
  CFStringRef nameRef;
  MIDIEndpointRef portRef;
  char name[128];

  std::string stringName;
  CFRunLoopRunInMode( kCFRunLoopDefaultMode, 0, false );
  if ( portNumber >= MIDIGetNumberOfDestinations() ) {
    std::ostringstream ost;
    ost << "MidiOutCore::getPortName: the 'portNumber' argument (" << portNumber << ") is invalid.";
    errorString_ = ost.str();
    error( RtMidiError::WARNING, errorString_ );
    return stringName;
  }

  portRef = MIDIGetDestination( portNumber );
  nameRef = ConnectedEndpointName(portRef);
  CFStringGetCString( nameRef, name, sizeof(name), CFStringGetSystemEncoding());
  CFRelease( nameRef );
  
  return stringName = name;
}

void MidiOutCore :: openPort( unsigned int portNumber, const std::string portName )
{
  if ( connected_ ) {
    errorString_ = "MidiOutCore::openPort: a valid connection already exists!";
    error( RtMidiError::WARNING, errorString_ );
    return;
  }

  CFRunLoopRunInMode( kCFRunLoopDefaultMode, 0, false );
  unsigned int nDest = MIDIGetNumberOfDestinations();
  if (nDest < 1) {
    errorString_ = "MidiOutCore::openPort: no MIDI output destinations found!";
    error( RtMidiError::NO_DEVICES_FOUND, errorString_ );
    return;
  }

  if ( portNumber >= nDest ) {
    std::ostringstream ost;
    ost << "MidiOutCore::openPort: the 'portNumber' argument (" << portNumber << ") is invalid.";
    errorString_ = ost.str();
    error( RtMidiError::INVALID_PARAMETER, errorString_ );
    return;
  }

  MIDIPortRef port;
  CoreMidiData *data = static_cast<CoreMidiData *> (apiData_);
  OSStatus result = MIDIOutputPortCreate( data->client, 
                                          CFStringCreateWithCString( NULL, portName.c_str(), kCFStringEncodingASCII ),
                                          &port );
  if ( result != noErr ) {
    MIDIClientDispose( data->client );
    errorString_ = "MidiOutCore::openPort: error creating OS-X MIDI output port.";
    error( RtMidiError::DRIVER_ERROR, errorString_ );
    return;
  }

  // Get the desired output port identifier.
  MIDIEndpointRef destination = MIDIGetDestination( portNumber );
  if ( destination == 0 ) {
    MIDIPortDispose( port );
    MIDIClientDispose( data->client );
    errorString_ = "MidiOutCore::openPort: error getting MIDI output destination reference.";
    error( RtMidiError::DRIVER_ERROR, errorString_ );
    return;
  }

  // Save our api-specific connection information.
  data->port = port;
  data->destinationId = destination;
  connected_ = true;
}

void MidiOutCore :: closePort( void )
{
  if ( connected_ ) {
    CoreMidiData *data = static_cast<CoreMidiData *> (apiData_);
    MIDIPortDispose( data->port );
    connected_ = false;
  }
}

void MidiOutCore :: openVirtualPort( std::string portName )
{
  CoreMidiData *data = static_cast<CoreMidiData *> (apiData_);

  if ( data->endpoint ) {
    errorString_ = "MidiOutCore::openVirtualPort: a virtual output port already exists!";
    error( RtMidiError::WARNING, errorString_ );
    return;
  }

  // Create a virtual MIDI output source.
  MIDIEndpointRef endpoint;
  OSStatus result = MIDISourceCreate( data->client,
                                      CFStringCreateWithCString( NULL, portName.c_str(), kCFStringEncodingASCII ),
                                      &endpoint );
  if ( result != noErr ) {
    errorString_ = "MidiOutCore::initialize: error creating OS-X virtual MIDI source.";
    error( RtMidiError::DRIVER_ERROR, errorString_ );
    return;
  }

  // Save our api-specific connection information.
  data->endpoint = endpoint;
}

// Not necessary if we don't treat sysex messages any differently than
// normal messages ... see below.
//static void sysexCompletionProc( MIDISysexSendRequest *sreq )
//{
//  free( sreq );
//}

void MidiOutCore :: sendMessage( std::vector<unsigned char> *message )
{
  // We use the MIDISendSysex() function to asynchronously send sysex
  // messages.  Otherwise, we use a single CoreMidi MIDIPacket.
  unsigned int nBytes = message->size();
  if ( nBytes == 0 ) {
    errorString_ = "MidiOutCore::sendMessage: no data in message argument!";      
    error( RtMidiError::WARNING, errorString_ );
    return;
  }

  //  unsigned int packetBytes, bytesLeft = nBytes;
  //  unsigned int messageIndex = 0;
  MIDITimeStamp timeStamp = AudioGetCurrentHostTime();
  CoreMidiData *data = static_cast<CoreMidiData *> (apiData_);
  OSStatus result;

  /*
    // I don't think this code is necessary.  We can send sysex
    // messages through the normal mechanism.  In addition, this avoids
    // the problem of virtual ports not receiving sysex messages.

  if ( message->at(0) == 0xF0 ) {

    // Apple's fantastic API requires us to free the allocated data in
    // the completion callback but trashes the pointer and size before
    // we get a chance to free it!!  This is a somewhat ugly hack
    // submitted by ptarabbia that puts the sysex buffer data right at
    // the end of the MIDISysexSendRequest structure.  This solution
    // does not require that we wait for a previous sysex buffer to be
    // sent before sending a new one, which was the old way we did it.
    MIDISysexSendRequest *newRequest = (MIDISysexSendRequest *) malloc(sizeof(struct MIDISysexSendRequest) + nBytes);
    char * sysexBuffer = ((char *) newRequest) + sizeof(struct MIDISysexSendRequest);

    // Copy data to buffer.
    for ( unsigned int i=0; i<nBytes; ++i ) sysexBuffer[i] = message->at(i);

    newRequest->destination = data->destinationId;
    newRequest->data = (Byte *)sysexBuffer;
    newRequest->bytesToSend = nBytes;
    newRequest->complete = 0;
    newRequest->completionProc = sysexCompletionProc;
    newRequest->completionRefCon = newRequest;

    result = MIDISendSysex(newRequest);
    if ( result != noErr ) {
      free( newRequest );
      errorString_ = "MidiOutCore::sendMessage: error sending MIDI to virtual destinations.";
      error( RtMidiError::WARNING, errorString_ );
      return;
    }
    return;
  }
  else if ( nBytes > 3 ) {
    errorString_ = "MidiOutCore::sendMessage: message format problem ... not sysex but > 3 bytes?";
    error( RtMidiError::WARNING, errorString_ );
    return;
  }
  */

  MIDIPacketList packetList;
  MIDIPacket *packet = MIDIPacketListInit( &packetList );
  packet = MIDIPacketListAdd( &packetList, sizeof(packetList), packet, timeStamp, nBytes, (const Byte *) &message->at( 0 ) );
  if ( !packet ) {
    errorString_ = "MidiOutCore::sendMessage: could not allocate packet list";      
    error( RtMidiError::DRIVER_ERROR, errorString_ );
    return;
  }

  // Send to any destinations that may have connected to us.
  if ( data->endpoint ) {
    result = MIDIReceived( data->endpoint, &packetList );
    if ( result != noErr ) {
      errorString_ = "MidiOutCore::sendMessage: error sending MIDI to virtual destinations.";
      error( RtMidiError::WARNING, errorString_ );
    }
  }

  // And send to an explicit destination port if we're connected.
  if ( connected_ ) {
    result = MIDISend( data->port, data->destinationId, &packetList );
    if ( result != noErr ) {
      errorString_ = "MidiOutCore::sendMessage: error sending MIDI message to port.";
      error( RtMidiError::WARNING, errorString_ );
    }
  }
}

#endif  // __MACOSX_CORE__


//*********************************************************************//
//  API: LINUX ALSA SEQUENCER
//*********************************************************************//

// API information found at:
//   - http://www.alsa-project.org/documentation.php#Library

#if defined(__LINUX_ALSA__)

// The ALSA Sequencer API is based on the use of a callback function for
// MIDI input.
//
// Thanks to Pedro Lopez-Cabanillas for help with the ALSA sequencer
// time stamps and other assorted fixes!!!

// If you don't need timestamping for incoming MIDI events, define the
// preprocessor definition AVOID_TIMESTAMPING to save resources
// associated with the ALSA sequencer queues.

#include <pthread.h>
#include <sys/time.h>

// ALSA header file.
#include <alsa/asoundlib.h>

// A structure to hold variables related to the ALSA API
// implementation.
struct AlsaMidiData {
  snd_seq_t *seq;
  unsigned int portNum;
  int vport;
  snd_seq_port_subscribe_t *subscription;
  snd_midi_event_t *coder;
  unsigned int bufferSize;
  unsigned char *buffer;
  pthread_t thread;
  pthread_t dummy_thread_id;
  unsigned long long lastTime;
  int queue_id; // an input queue is needed to get timestamped events
  int trigger_fds[2];
};

#define PORT_TYPE( pinfo, bits ) ((snd_seq_port_info_get_capability(pinfo) & (bits)) == (bits))

//*********************************************************************//
//  API: LINUX ALSA
//  Class Definitions: MidiInAlsa
//*********************************************************************//

static void *alsaMidiHandler( void *ptr )
{
  MidiInApi::RtMidiInData *data = static_cast<MidiInApi::RtMidiInData *> (ptr);
  AlsaMidiData *apiData = static_cast<AlsaMidiData *> (data->apiData);

  long nBytes;
  unsigned long long time, lastTime;
  bool continueSysex = false;
  bool doDecode = false;
  MidiInApi::MidiMessage message;
  int poll_fd_count;
  struct pollfd *poll_fds;

  snd_seq_event_t *ev;
  int result;
  apiData->bufferSize = 32;
  result = snd_midi_event_new( 0, &apiData->coder );
  if ( result < 0 ) {
    data->doInput = false;
    std::cerr << "\nMidiInAlsa::alsaMidiHandler: error initializing MIDI event parser!\n\n";
    return 0;
  }
  unsigned char *buffer = (unsigned char *) malloc( apiData->bufferSize );
  if ( buffer == NULL ) {
    data->doInput = false;
    snd_midi_event_free( apiData->coder );
    apiData->coder = 0;
    std::cerr << "\nMidiInAlsa::alsaMidiHandler: error initializing buffer memory!\n\n";
    return 0;
  }
  snd_midi_event_init( apiData->coder );
  snd_midi_event_no_status( apiData->coder, 1 ); // suppress running status messages

  poll_fd_count = snd_seq_poll_descriptors_count( apiData->seq, POLLIN ) + 1;
  poll_fds = (struct pollfd*)alloca( poll_fd_count * sizeof( struct pollfd ));
  snd_seq_poll_descriptors( apiData->seq, poll_fds + 1, poll_fd_count - 1, POLLIN );
  poll_fds[0].fd = apiData->trigger_fds[0];
  poll_fds[0].events = POLLIN;

  while ( data->doInput ) {

    if ( snd_seq_event_input_pending( apiData->seq, 1 ) == 0 ) {
      // No data pending
      if ( poll( poll_fds, poll_fd_count, -1) >= 0 ) {
        if ( poll_fds[0].revents & POLLIN ) {
          bool dummy;
          int res = read( poll_fds[0].fd, &dummy, sizeof(dummy) );
          (void) res;
        }
      }
      continue;
    }

    // If here, there should be data.
    result = snd_seq_event_input( apiData->seq, &ev );
    if ( result == -ENOSPC ) {
      std::cerr << "\nMidiInAlsa::alsaMidiHandler: MIDI input buffer overrun!\n\n";
      continue;
    }
    else if ( result <= 0 ) {
      std::cerr << "\nMidiInAlsa::alsaMidiHandler: unknown MIDI input error!\n";
      perror("System reports");
      continue;
    }

    // This is a bit weird, but we now have to decode an ALSA MIDI
    // event (back) into MIDI bytes.  We'll ignore non-MIDI types.
    if ( !continueSysex ) message.bytes.clear();

    doDecode = false;
    switch ( ev->type ) {

    case SND_SEQ_EVENT_PORT_SUBSCRIBED:
#if defined(__RTMIDI_DEBUG__)
      std::cout << "MidiInAlsa::alsaMidiHandler: port connection made!\n";
#endif
      break;

    case SND_SEQ_EVENT_PORT_UNSUBSCRIBED:
#if defined(__RTMIDI_DEBUG__)
      std::cerr << "MidiInAlsa::alsaMidiHandler: port connection has closed!\n";
      std::cout << "sender = " << (int) ev->data.connect.sender.client << ":"
                << (int) ev->data.connect.sender.port
                << ", dest = " << (int) ev->data.connect.dest.client << ":"
                << (int) ev->data.connect.dest.port
                << std::endl;
#endif
      break;

    case SND_SEQ_EVENT_QFRAME: // MIDI time code
      if ( !( data->ignoreFlags & 0x02 ) ) doDecode = true;
      break;

<<<<<<< HEAD
    case SND_SEQ_EVENT_TICK: // 0xF9 ... MIDI timing tick
      if ( !( data->ignoreFlags & 0x02 ) ) doDecode = true;
      break;

    case SND_SEQ_EVENT_CLOCK: // 0xF8 ... MIDI timing (clock) tick
=======
    case SND_SEQ_EVENT_TICK: // MIDI timing tick
      if ( !( data->ignoreFlags & 0x02 ) ) doDecode = true;
      break;

    case SND_SEQ_EVENT_CLOCK: // MIDI timing clock
>>>>>>> 69a1b917
      if ( !( data->ignoreFlags & 0x02 ) ) doDecode = true;
      break;

    case SND_SEQ_EVENT_SENSING: // Active sensing
      if ( !( data->ignoreFlags & 0x04 ) ) doDecode = true;
      break;

		case SND_SEQ_EVENT_SYSEX:
      if ( (data->ignoreFlags & 0x01) ) break;
      if ( ev->data.ext.len > apiData->bufferSize ) {
        apiData->bufferSize = ev->data.ext.len;
        free( buffer );
        buffer = (unsigned char *) malloc( apiData->bufferSize );
        if ( buffer == NULL ) {
          data->doInput = false;
          std::cerr << "\nMidiInAlsa::alsaMidiHandler: error resizing buffer memory!\n\n";
          break;
        }
      }

    default:
      doDecode = true;
    }

    if ( doDecode ) {

      nBytes = snd_midi_event_decode( apiData->coder, buffer, apiData->bufferSize, ev );
      if ( nBytes > 0 ) {
        // The ALSA sequencer has a maximum buffer size for MIDI sysex
        // events of 256 bytes.  If a device sends sysex messages larger
        // than this, they are segmented into 256 byte chunks.  So,
        // we'll watch for this and concatenate sysex chunks into a
        // single sysex message if necessary.
        if ( !continueSysex )
          message.bytes.assign( buffer, &buffer[nBytes] );
        else
          message.bytes.insert( message.bytes.end(), buffer, &buffer[nBytes] );

        continueSysex = ( ( ev->type == SND_SEQ_EVENT_SYSEX ) && ( message.bytes.back() != 0xF7 ) );
        if ( !continueSysex ) {

          // Calculate the time stamp:
          message.timeStamp = 0.0;

          // Method 1: Use the system time.
          //(void)gettimeofday(&tv, (struct timezone *)NULL);
          //time = (tv.tv_sec * 1000000) + tv.tv_usec;

          // Method 2: Use the ALSA sequencer event time data.
          // (thanks to Pedro Lopez-Cabanillas!).
          time = ( ev->time.time.tv_sec * 1000000 ) + ( ev->time.time.tv_nsec/1000 );
          lastTime = time;
          time -= apiData->lastTime;
          apiData->lastTime = lastTime;
          if ( data->firstMessage == true )
            data->firstMessage = false;
          else
            message.timeStamp = time * 0.000001;
        }
        else {
#if defined(__RTMIDI_DEBUG__)
          std::cerr << "\nMidiInAlsa::alsaMidiHandler: event parsing error or not a MIDI event!\n\n";
#endif
        }
      }
    }

    snd_seq_free_event( ev );
    if ( message.bytes.size() == 0 || continueSysex ) continue;

    if ( data->usingCallback ) {
      RtMidiIn::RtMidiCallback callback = (RtMidiIn::RtMidiCallback) data->userCallback;
      callback( message.timeStamp, &message.bytes, data->userData );
    }
    else {
      // As long as we haven't reached our queue size limit, push the message.
      if ( data->queue.size < data->queue.ringSize ) {
        data->queue.ring[data->queue.back++] = message;
        if ( data->queue.back == data->queue.ringSize )
          data->queue.back = 0;
        data->queue.size++;
      }
      else
        std::cerr << "\nMidiInAlsa: message queue limit reached!!\n\n";
    }
  }

  if ( buffer ) free( buffer );
  snd_midi_event_free( apiData->coder );
  apiData->coder = 0;
  apiData->thread = apiData->dummy_thread_id;
  return 0;
}

MidiInAlsa :: MidiInAlsa( const std::string clientName, unsigned int queueSizeLimit ) : MidiInApi( queueSizeLimit )
{
  initialize( clientName );
}

MidiInAlsa :: ~MidiInAlsa()
{
  // Close a connection if it exists.
  closePort();

  // Shutdown the input thread.
  AlsaMidiData *data = static_cast<AlsaMidiData *> (apiData_);
  if ( inputData_.doInput ) {
    inputData_.doInput = false;
    int res = write( data->trigger_fds[1], &inputData_.doInput, sizeof(inputData_.doInput) );
    (void) res;
    if ( !pthread_equal(data->thread, data->dummy_thread_id) )
      pthread_join( data->thread, NULL );
  }

  // Cleanup.
  close ( data->trigger_fds[0] );
  close ( data->trigger_fds[1] );
  if ( data->vport >= 0 ) snd_seq_delete_port( data->seq, data->vport );
#ifndef AVOID_TIMESTAMPING
  snd_seq_free_queue( data->seq, data->queue_id );
#endif
  snd_seq_close( data->seq );
  delete data;
}

void MidiInAlsa :: initialize( const std::string& clientName )
{
  // Set up the ALSA sequencer client.
  snd_seq_t *seq;
  int result = snd_seq_open(&seq, "default", SND_SEQ_OPEN_DUPLEX, SND_SEQ_NONBLOCK);
  if ( result < 0 ) {
    errorString_ = "MidiInAlsa::initialize: error creating ALSA sequencer client object.";
    error( RtMidiError::DRIVER_ERROR, errorString_ );
    return;
  }

  // Set client name.
  snd_seq_set_client_name( seq, clientName.c_str() );

  // Save our api-specific connection information.
  AlsaMidiData *data = (AlsaMidiData *) new AlsaMidiData;
  data->seq = seq;
  data->portNum = -1;
  data->vport = -1;
  data->subscription = 0;
  data->dummy_thread_id = pthread_self();
  data->thread = data->dummy_thread_id;
  data->trigger_fds[0] = -1;
  data->trigger_fds[1] = -1;
  apiData_ = (void *) data;
  inputData_.apiData = (void *) data;

   if ( pipe(data->trigger_fds) == -1 ) {
    errorString_ = "MidiInAlsa::initialize: error creating pipe objects.";
    error( RtMidiError::DRIVER_ERROR, errorString_ );
    return;
  }

  // Create the input queue
#ifndef AVOID_TIMESTAMPING
  data->queue_id = snd_seq_alloc_named_queue(seq, "RtMidi Queue");
  // Set arbitrary tempo (mm=100) and resolution (240)
  snd_seq_queue_tempo_t *qtempo;
  snd_seq_queue_tempo_alloca(&qtempo);
  snd_seq_queue_tempo_set_tempo(qtempo, 600000);
  snd_seq_queue_tempo_set_ppq(qtempo, 240);
  snd_seq_set_queue_tempo(data->seq, data->queue_id, qtempo);
  snd_seq_drain_output(data->seq);
#endif
}

// This function is used to count or get the pinfo structure for a given port number.
unsigned int portInfo( snd_seq_t *seq, snd_seq_port_info_t *pinfo, unsigned int type, int portNumber )
{
  snd_seq_client_info_t *cinfo;
  int client;
  int count = 0;
  snd_seq_client_info_alloca( &cinfo );

  snd_seq_client_info_set_client( cinfo, -1 );
  while ( snd_seq_query_next_client( seq, cinfo ) >= 0 ) {
    client = snd_seq_client_info_get_client( cinfo );
    if ( client == 0 ) continue;
    // Reset query info
    snd_seq_port_info_set_client( pinfo, client );
    snd_seq_port_info_set_port( pinfo, -1 );
    while ( snd_seq_query_next_port( seq, pinfo ) >= 0 ) {
      unsigned int atyp = snd_seq_port_info_get_type( pinfo );
      if ( ( atyp & SND_SEQ_PORT_TYPE_MIDI_GENERIC ) == 0 ) continue;
      unsigned int caps = snd_seq_port_info_get_capability( pinfo );
      if ( ( caps & type ) != type ) continue;
      if ( count == portNumber ) return 1;
      ++count;
    }
  }

  // If a negative portNumber was used, return the port count.
  if ( portNumber < 0 ) return count;
  return 0;
}

unsigned int MidiInAlsa :: getPortCount()
{
  snd_seq_port_info_t *pinfo;
  snd_seq_port_info_alloca( &pinfo );

  AlsaMidiData *data = static_cast<AlsaMidiData *> (apiData_);
  return portInfo( data->seq, pinfo, SND_SEQ_PORT_CAP_READ|SND_SEQ_PORT_CAP_SUBS_READ, -1 );
}

std::string MidiInAlsa :: getPortName( unsigned int portNumber )
{
  snd_seq_client_info_t *cinfo;
  snd_seq_port_info_t *pinfo;
  snd_seq_client_info_alloca( &cinfo );
  snd_seq_port_info_alloca( &pinfo );

  std::string stringName;
  AlsaMidiData *data = static_cast<AlsaMidiData *> (apiData_);
  if ( portInfo( data->seq, pinfo, SND_SEQ_PORT_CAP_READ|SND_SEQ_PORT_CAP_SUBS_READ, (int) portNumber ) ) {
    int cnum = snd_seq_port_info_get_client( pinfo );
    snd_seq_get_any_client_info( data->seq, cnum, cinfo );
    std::ostringstream os;
    os << snd_seq_client_info_get_name( cinfo );
    os << " ";                                    // These lines added to make sure devices are listed
    os << snd_seq_port_info_get_client( pinfo );  // with full portnames added to ensure individual device names
    os << ":";
    os << snd_seq_port_info_get_port( pinfo );
    stringName = os.str();
    return stringName;
  }

  // If we get here, we didn't find a match.
  errorString_ = "MidiInAlsa::getPortName: error looking for port name!";
  error( RtMidiError::WARNING, errorString_ );
  return stringName;
}

void MidiInAlsa :: openPort( unsigned int portNumber, const std::string portName )
{
  if ( connected_ ) {
    errorString_ = "MidiInAlsa::openPort: a valid connection already exists!";
    error( RtMidiError::WARNING, errorString_ );
    return;
  }

  unsigned int nSrc = this->getPortCount();
  if ( nSrc < 1 ) {
    errorString_ = "MidiInAlsa::openPort: no MIDI input sources found!";
    error( RtMidiError::NO_DEVICES_FOUND, errorString_ );
    return;
  }

  snd_seq_port_info_t *src_pinfo;
  snd_seq_port_info_alloca( &src_pinfo );
  AlsaMidiData *data = static_cast<AlsaMidiData *> (apiData_);
  if ( portInfo( data->seq, src_pinfo, SND_SEQ_PORT_CAP_READ|SND_SEQ_PORT_CAP_SUBS_READ, (int) portNumber ) == 0 ) {
    std::ostringstream ost;
    ost << "MidiInAlsa::openPort: the 'portNumber' argument (" << portNumber << ") is invalid.";
    errorString_ = ost.str();
    error( RtMidiError::INVALID_PARAMETER, errorString_ );
    return;
  }

  snd_seq_addr_t sender, receiver;
  sender.client = snd_seq_port_info_get_client( src_pinfo );
  sender.port = snd_seq_port_info_get_port( src_pinfo );

  snd_seq_port_info_t *pinfo;
  snd_seq_port_info_alloca( &pinfo );
  if ( data->vport < 0 ) {
    snd_seq_port_info_set_client( pinfo, 0 );
    snd_seq_port_info_set_port( pinfo, 0 );
    snd_seq_port_info_set_capability( pinfo,
                                      SND_SEQ_PORT_CAP_WRITE |
                                      SND_SEQ_PORT_CAP_SUBS_WRITE );
    snd_seq_port_info_set_type( pinfo,
                                SND_SEQ_PORT_TYPE_MIDI_GENERIC |
                                SND_SEQ_PORT_TYPE_APPLICATION );
    snd_seq_port_info_set_midi_channels(pinfo, 16);
#ifndef AVOID_TIMESTAMPING
    snd_seq_port_info_set_timestamping(pinfo, 1);
    snd_seq_port_info_set_timestamp_real(pinfo, 1);    
    snd_seq_port_info_set_timestamp_queue(pinfo, data->queue_id);
#endif
    snd_seq_port_info_set_name(pinfo,  portName.c_str() );
    data->vport = snd_seq_create_port(data->seq, pinfo);
  
    if ( data->vport < 0 ) {
      errorString_ = "MidiInAlsa::openPort: ALSA error creating input port.";
      error( RtMidiError::DRIVER_ERROR, errorString_ );
      return;
    }
    data->vport = snd_seq_port_info_get_port(pinfo);
  }

  receiver.client = snd_seq_port_info_get_client( pinfo );
  receiver.port = data->vport;

  if ( !data->subscription ) {
    // Make subscription
    if (snd_seq_port_subscribe_malloc( &data->subscription ) < 0) {
      errorString_ = "MidiInAlsa::openPort: ALSA error allocation port subscription.";
      error( RtMidiError::DRIVER_ERROR, errorString_ );
      return;
    }
    snd_seq_port_subscribe_set_sender(data->subscription, &sender);
    snd_seq_port_subscribe_set_dest(data->subscription, &receiver);
    if ( snd_seq_subscribe_port(data->seq, data->subscription) ) {
      snd_seq_port_subscribe_free( data->subscription );
      data->subscription = 0;
      errorString_ = "MidiInAlsa::openPort: ALSA error making port connection.";
      error( RtMidiError::DRIVER_ERROR, errorString_ );
      return;
    }
  }

  if ( inputData_.doInput == false ) {
    // Start the input queue
#ifndef AVOID_TIMESTAMPING
    snd_seq_start_queue( data->seq, data->queue_id, NULL );
    snd_seq_drain_output( data->seq );
#endif
    // Start our MIDI input thread.
    pthread_attr_t attr;
    pthread_attr_init(&attr);
    pthread_attr_setdetachstate(&attr, PTHREAD_CREATE_JOINABLE);
    pthread_attr_setschedpolicy(&attr, SCHED_OTHER);

    inputData_.doInput = true;
    int err = pthread_create(&data->thread, &attr, alsaMidiHandler, &inputData_);
    pthread_attr_destroy(&attr);
    if ( err ) {
      snd_seq_unsubscribe_port( data->seq, data->subscription );
      snd_seq_port_subscribe_free( data->subscription );
      data->subscription = 0;
      inputData_.doInput = false;
      errorString_ = "MidiInAlsa::openPort: error starting MIDI input thread!";
      error( RtMidiError::THREAD_ERROR, errorString_ );
      return;
    }
  }

  connected_ = true;
}

void MidiInAlsa :: openVirtualPort( std::string portName )
{
  AlsaMidiData *data = static_cast<AlsaMidiData *> (apiData_);
  if ( data->vport < 0 ) {
    snd_seq_port_info_t *pinfo;
    snd_seq_port_info_alloca( &pinfo );
    snd_seq_port_info_set_capability( pinfo,
				      SND_SEQ_PORT_CAP_WRITE |
				      SND_SEQ_PORT_CAP_SUBS_WRITE );
    snd_seq_port_info_set_type( pinfo,
				SND_SEQ_PORT_TYPE_MIDI_GENERIC |
				SND_SEQ_PORT_TYPE_APPLICATION );
    snd_seq_port_info_set_midi_channels(pinfo, 16);
#ifndef AVOID_TIMESTAMPING
    snd_seq_port_info_set_timestamping(pinfo, 1);
    snd_seq_port_info_set_timestamp_real(pinfo, 1);    
    snd_seq_port_info_set_timestamp_queue(pinfo, data->queue_id);
#endif
    snd_seq_port_info_set_name(pinfo, portName.c_str());
    data->vport = snd_seq_create_port(data->seq, pinfo);

    if ( data->vport < 0 ) {
      errorString_ = "MidiInAlsa::openVirtualPort: ALSA error creating virtual port.";
      error( RtMidiError::DRIVER_ERROR, errorString_ );
      return;
    }
    data->vport = snd_seq_port_info_get_port(pinfo);
  }

  if ( inputData_.doInput == false ) {
    // Wait for old thread to stop, if still running
    if ( !pthread_equal(data->thread, data->dummy_thread_id) )
      pthread_join( data->thread, NULL );

    // Start the input queue
#ifndef AVOID_TIMESTAMPING
    snd_seq_start_queue( data->seq, data->queue_id, NULL );
    snd_seq_drain_output( data->seq );
#endif
    // Start our MIDI input thread.
    pthread_attr_t attr;
    pthread_attr_init(&attr);
    pthread_attr_setdetachstate(&attr, PTHREAD_CREATE_JOINABLE);
    pthread_attr_setschedpolicy(&attr, SCHED_OTHER);

    inputData_.doInput = true;
    int err = pthread_create(&data->thread, &attr, alsaMidiHandler, &inputData_);
    pthread_attr_destroy(&attr);
    if ( err ) {
      if ( data->subscription ) {
        snd_seq_unsubscribe_port( data->seq, data->subscription );
        snd_seq_port_subscribe_free( data->subscription );
        data->subscription = 0;
      }
      inputData_.doInput = false;
      errorString_ = "MidiInAlsa::openPort: error starting MIDI input thread!";
      error( RtMidiError::THREAD_ERROR, errorString_ );
      return;
    }
  }
}

void MidiInAlsa :: closePort( void )
{
  AlsaMidiData *data = static_cast<AlsaMidiData *> (apiData_);

  if ( connected_ ) {
    if ( data->subscription ) {
      snd_seq_unsubscribe_port( data->seq, data->subscription );
      snd_seq_port_subscribe_free( data->subscription );
      data->subscription = 0;
    }
    // Stop the input queue
#ifndef AVOID_TIMESTAMPING
    snd_seq_stop_queue( data->seq, data->queue_id, NULL );
    snd_seq_drain_output( data->seq );
#endif
    connected_ = false;
  }

  // Stop thread to avoid triggering the callback, while the port is intended to be closed
  if ( inputData_.doInput ) {
    inputData_.doInput = false;
    int res = write( data->trigger_fds[1], &inputData_.doInput, sizeof(inputData_.doInput) );
    (void) res;
    if ( !pthread_equal(data->thread, data->dummy_thread_id) )
      pthread_join( data->thread, NULL );
  }
}

//*********************************************************************//
//  API: LINUX ALSA
//  Class Definitions: MidiOutAlsa
//*********************************************************************//

MidiOutAlsa :: MidiOutAlsa( const std::string clientName ) : MidiOutApi()
{
  initialize( clientName );
}

MidiOutAlsa :: ~MidiOutAlsa()
{
  // Close a connection if it exists.
  closePort();

  // Cleanup.
  AlsaMidiData *data = static_cast<AlsaMidiData *> (apiData_);
  if ( data->vport >= 0 ) snd_seq_delete_port( data->seq, data->vport );
  if ( data->coder ) snd_midi_event_free( data->coder );
  if ( data->buffer ) free( data->buffer );
  snd_seq_close( data->seq );
  delete data;
}

void MidiOutAlsa :: initialize( const std::string& clientName )
{
  // Set up the ALSA sequencer client.
  snd_seq_t *seq;
  int result1 = snd_seq_open( &seq, "default", SND_SEQ_OPEN_OUTPUT, SND_SEQ_NONBLOCK );
  if ( result1 < 0 ) {
    errorString_ = "MidiOutAlsa::initialize: error creating ALSA sequencer client object.";
    error( RtMidiError::DRIVER_ERROR, errorString_ );
    return;
	}

  // Set client name.
  snd_seq_set_client_name( seq, clientName.c_str() );

  // Save our api-specific connection information.
  AlsaMidiData *data = (AlsaMidiData *) new AlsaMidiData;
  data->seq = seq;
  data->portNum = -1;
  data->vport = -1;
  data->bufferSize = 32;
  data->coder = 0;
  data->buffer = 0;
  int result = snd_midi_event_new( data->bufferSize, &data->coder );
  if ( result < 0 ) {
    delete data;
    errorString_ = "MidiOutAlsa::initialize: error initializing MIDI event parser!\n\n";
    error( RtMidiError::DRIVER_ERROR, errorString_ );
    return;
  }
  data->buffer = (unsigned char *) malloc( data->bufferSize );
  if ( data->buffer == NULL ) {
    delete data;
    errorString_ = "MidiOutAlsa::initialize: error allocating buffer memory!\n\n";
    error( RtMidiError::MEMORY_ERROR, errorString_ );
    return;
  }
  snd_midi_event_init( data->coder );
  apiData_ = (void *) data;
}

unsigned int MidiOutAlsa :: getPortCount()
{
	snd_seq_port_info_t *pinfo;
	snd_seq_port_info_alloca( &pinfo );

  AlsaMidiData *data = static_cast<AlsaMidiData *> (apiData_);
  return portInfo( data->seq, pinfo, SND_SEQ_PORT_CAP_WRITE|SND_SEQ_PORT_CAP_SUBS_WRITE, -1 );
}

std::string MidiOutAlsa :: getPortName( unsigned int portNumber )
{
  snd_seq_client_info_t *cinfo;
  snd_seq_port_info_t *pinfo;
  snd_seq_client_info_alloca( &cinfo );
  snd_seq_port_info_alloca( &pinfo );

  std::string stringName;
  AlsaMidiData *data = static_cast<AlsaMidiData *> (apiData_);
  if ( portInfo( data->seq, pinfo, SND_SEQ_PORT_CAP_WRITE|SND_SEQ_PORT_CAP_SUBS_WRITE, (int) portNumber ) ) {
    int cnum = snd_seq_port_info_get_client(pinfo);
    snd_seq_get_any_client_info( data->seq, cnum, cinfo );
    std::ostringstream os;
    os << snd_seq_client_info_get_name(cinfo);
    os << " ";                                    // These lines added to make sure devices are listed
    os << snd_seq_port_info_get_client( pinfo );  // with full portnames added to ensure individual device names
    os << ":";
    os << snd_seq_port_info_get_port(pinfo);
    stringName = os.str();
    return stringName;
  }

  // If we get here, we didn't find a match.
  errorString_ = "MidiOutAlsa::getPortName: error looking for port name!";
  error( RtMidiError::WARNING, errorString_ );
  return stringName;
}

void MidiOutAlsa :: openPort( unsigned int portNumber, const std::string portName )
{
  if ( connected_ ) {
    errorString_ = "MidiOutAlsa::openPort: a valid connection already exists!";
    error( RtMidiError::WARNING, errorString_ );
    return;
  }

  unsigned int nSrc = this->getPortCount();
  if (nSrc < 1) {
    errorString_ = "MidiOutAlsa::openPort: no MIDI output sources found!";
    error( RtMidiError::NO_DEVICES_FOUND, errorString_ );
    return;
  }

	snd_seq_port_info_t *pinfo;
	snd_seq_port_info_alloca( &pinfo );
  AlsaMidiData *data = static_cast<AlsaMidiData *> (apiData_);
  if ( portInfo( data->seq, pinfo, SND_SEQ_PORT_CAP_WRITE|SND_SEQ_PORT_CAP_SUBS_WRITE, (int) portNumber ) == 0 ) {
    std::ostringstream ost;
    ost << "MidiOutAlsa::openPort: the 'portNumber' argument (" << portNumber << ") is invalid.";
    errorString_ = ost.str();
    error( RtMidiError::INVALID_PARAMETER, errorString_ );
    return;
  }

  snd_seq_addr_t sender, receiver;
  receiver.client = snd_seq_port_info_get_client( pinfo );
  receiver.port = snd_seq_port_info_get_port( pinfo );
  sender.client = snd_seq_client_id( data->seq );

  if ( data->vport < 0 ) {
    data->vport = snd_seq_create_simple_port( data->seq, portName.c_str(),
                                              SND_SEQ_PORT_CAP_READ|SND_SEQ_PORT_CAP_SUBS_READ,
                                              SND_SEQ_PORT_TYPE_MIDI_GENERIC|SND_SEQ_PORT_TYPE_APPLICATION );
    if ( data->vport < 0 ) {
      errorString_ = "MidiOutAlsa::openPort: ALSA error creating output port.";
      error( RtMidiError::DRIVER_ERROR, errorString_ );
      return;
    }
  }

  sender.port = data->vport;

  // Make subscription
  if (snd_seq_port_subscribe_malloc( &data->subscription ) < 0) {
    snd_seq_port_subscribe_free( data->subscription );
    errorString_ = "MidiOutAlsa::openPort: error allocating port subscription.";
    error( RtMidiError::DRIVER_ERROR, errorString_ );
    return;
  }
  snd_seq_port_subscribe_set_sender(data->subscription, &sender);
  snd_seq_port_subscribe_set_dest(data->subscription, &receiver);
  snd_seq_port_subscribe_set_time_update(data->subscription, 1);
  snd_seq_port_subscribe_set_time_real(data->subscription, 1);
  if ( snd_seq_subscribe_port(data->seq, data->subscription) ) {
    snd_seq_port_subscribe_free( data->subscription );
    errorString_ = "MidiOutAlsa::openPort: ALSA error making port connection.";
    error( RtMidiError::DRIVER_ERROR, errorString_ );
    return;
  }

  connected_ = true;
}

void MidiOutAlsa :: closePort( void )
{
  if ( connected_ ) {
    AlsaMidiData *data = static_cast<AlsaMidiData *> (apiData_);
    snd_seq_unsubscribe_port( data->seq, data->subscription );
    snd_seq_port_subscribe_free( data->subscription );
    connected_ = false;
  }
}

void MidiOutAlsa :: openVirtualPort( std::string portName )
{
  AlsaMidiData *data = static_cast<AlsaMidiData *> (apiData_);
  if ( data->vport < 0 ) {
    data->vport = snd_seq_create_simple_port( data->seq, portName.c_str(),
                                              SND_SEQ_PORT_CAP_READ|SND_SEQ_PORT_CAP_SUBS_READ,
                                              SND_SEQ_PORT_TYPE_MIDI_GENERIC|SND_SEQ_PORT_TYPE_APPLICATION );

    if ( data->vport < 0 ) {
      errorString_ = "MidiOutAlsa::openVirtualPort: ALSA error creating virtual port.";
      error( RtMidiError::DRIVER_ERROR, errorString_ );
    }
  }
}

void MidiOutAlsa :: sendMessage( std::vector<unsigned char> *message )
{
  int result;
  AlsaMidiData *data = static_cast<AlsaMidiData *> (apiData_);
  unsigned int nBytes = message->size();
  if ( nBytes > data->bufferSize ) {
    data->bufferSize = nBytes;
    result = snd_midi_event_resize_buffer ( data->coder, nBytes);
    if ( result != 0 ) {
      errorString_ = "MidiOutAlsa::sendMessage: ALSA error resizing MIDI event buffer.";
      error( RtMidiError::DRIVER_ERROR, errorString_ );
      return;
    }
    free (data->buffer);
    data->buffer = (unsigned char *) malloc( data->bufferSize );
    if ( data->buffer == NULL ) {
    errorString_ = "MidiOutAlsa::initialize: error allocating buffer memory!\n\n";
    error( RtMidiError::MEMORY_ERROR, errorString_ );
    return;
    }
  }

  snd_seq_event_t ev;
  snd_seq_ev_clear(&ev);
  snd_seq_ev_set_source(&ev, data->vport);
  snd_seq_ev_set_subs(&ev);
  snd_seq_ev_set_direct(&ev);
  for ( unsigned int i=0; i<nBytes; ++i ) data->buffer[i] = message->at(i);
  result = snd_midi_event_encode( data->coder, data->buffer, (long)nBytes, &ev );
  if ( result < (int)nBytes ) {
    errorString_ = "MidiOutAlsa::sendMessage: event parsing error!";
    error( RtMidiError::WARNING, errorString_ );
    return;
  }

  // Send the event.
  result = snd_seq_event_output(data->seq, &ev);
  if ( result < 0 ) {
    errorString_ = "MidiOutAlsa::sendMessage: error sending MIDI message to port.";
    error( RtMidiError::WARNING, errorString_ );
    return;
  }
  snd_seq_drain_output(data->seq);
}

#endif // __LINUX_ALSA__


//*********************************************************************//
//  API: Windows Multimedia Library (MM)
//*********************************************************************//

// API information deciphered from:
//  - http://msdn.microsoft.com/library/default.asp?url=/library/en-us/multimed/htm/_win32_midi_reference.asp

// Thanks to Jean-Baptiste Berruchon for the sysex code.

#if defined(__WINDOWS_MM__)

// The Windows MM API is based on the use of a callback function for
// MIDI input.  We convert the system specific time stamps to delta
// time values.

// Windows MM MIDI header files.
#include <windows.h>
#include <mmsystem.h>

#define  RT_SYSEX_BUFFER_SIZE 1024
#define  RT_SYSEX_BUFFER_COUNT 4

// A structure to hold variables related to the CoreMIDI API
// implementation.
struct WinMidiData {
  HMIDIIN inHandle;    // Handle to Midi Input Device
  HMIDIOUT outHandle;  // Handle to Midi Output Device
  DWORD lastTime;
  MidiInApi::MidiMessage message;
  LPMIDIHDR sysexBuffer[RT_SYSEX_BUFFER_COUNT];
  CRITICAL_SECTION _mutex; // [Patrice] see https://groups.google.com/forum/#!topic/mididev/6OUjHutMpEo
};

//*********************************************************************//
//  API: Windows MM
//  Class Definitions: MidiInWinMM
//*********************************************************************//

static void CALLBACK midiInputCallback( HMIDIIN /*hmin*/,
                                        UINT inputStatus, 
                                        DWORD_PTR instancePtr,
                                        DWORD_PTR midiMessage,
                                        DWORD timestamp )
{
  if ( inputStatus != MIM_DATA && inputStatus != MIM_LONGDATA && inputStatus != MIM_LONGERROR ) return;

  //MidiInApi::RtMidiInData *data = static_cast<MidiInApi::RtMidiInData *> (instancePtr);
  MidiInApi::RtMidiInData *data = (MidiInApi::RtMidiInData *)instancePtr;
  WinMidiData *apiData = static_cast<WinMidiData *> (data->apiData);

  // Calculate time stamp.
  if ( data->firstMessage == true ) {
    apiData->message.timeStamp = 0.0;
    data->firstMessage = false;
  }
  else apiData->message.timeStamp = (double) ( timestamp - apiData->lastTime ) * 0.001;
  apiData->lastTime = timestamp;

  if ( inputStatus == MIM_DATA ) { // Channel or system message

    // Make sure the first byte is a status byte.
    unsigned char status = (unsigned char) (midiMessage & 0x000000FF);
    if ( !(status & 0x80) ) return;

    // Determine the number of bytes in the MIDI message.
    unsigned short nBytes = 1;
    if ( status < 0xC0 ) nBytes = 3;
    else if ( status < 0xE0 ) nBytes = 2;
    else if ( status < 0xF0 ) nBytes = 3;
    else if ( status == 0xF1 ) {
      if ( data->ignoreFlags & 0x02 ) return;
      else nBytes = 2;
    }
    else if ( status == 0xF2 ) nBytes = 3;
    else if ( status == 0xF3 ) nBytes = 2;
    else if ( status == 0xF8 && (data->ignoreFlags & 0x02) ) {
      // A MIDI timing tick message and we're ignoring it.
      return;
    }
    else if ( status == 0xFE && (data->ignoreFlags & 0x04) ) {
      // A MIDI active sensing message and we're ignoring it.
      return;
    }

    // Copy bytes to our MIDI message.
    unsigned char *ptr = (unsigned char *) &midiMessage;
    for ( int i=0; i<nBytes; ++i ) apiData->message.bytes.push_back( *ptr++ );
  }
  else { // Sysex message ( MIM_LONGDATA or MIM_LONGERROR )
    MIDIHDR *sysex = ( MIDIHDR *) midiMessage; 
    if ( !( data->ignoreFlags & 0x01 ) && inputStatus != MIM_LONGERROR ) {  
      // Sysex message and we're not ignoring it
      for ( int i=0; i<(int)sysex->dwBytesRecorded; ++i )
        apiData->message.bytes.push_back( sysex->lpData[i] );
    }

    // The WinMM API requires that the sysex buffer be requeued after
    // input of each sysex message.  Even if we are ignoring sysex
    // messages, we still need to requeue the buffer in case the user
    // decides to not ignore sysex messages in the future.  However,
    // it seems that WinMM calls this function with an empty sysex
    // buffer when an application closes and in this case, we should
    // avoid requeueing it, else the computer suddenly reboots after
    // one or two minutes.
    if ( apiData->sysexBuffer[sysex->dwUser]->dwBytesRecorded > 0 ) {
      //if ( sysex->dwBytesRecorded > 0 ) {
      EnterCriticalSection( &apiData->_mutex );
      MMRESULT result = midiInAddBuffer( apiData->inHandle, apiData->sysexBuffer[sysex->dwUser], sizeof(MIDIHDR) );
      LeaveCriticalSection( &apiData->_mutex );
      if ( result != MMSYSERR_NOERROR )
        std::cerr << "\nRtMidiIn::midiInputCallback: error sending sysex to Midi device!!\n\n";

      if ( data->ignoreFlags & 0x01 ) return;
    }
    else return;
  }

  if ( data->usingCallback ) {
    RtMidiIn::RtMidiCallback callback = (RtMidiIn::RtMidiCallback) data->userCallback;
    callback( apiData->message.timeStamp, &apiData->message.bytes, data->userData );
  }
  else {
    // As long as we haven't reached our queue size limit, push the message.
    if ( data->queue.size < data->queue.ringSize ) {
      data->queue.ring[data->queue.back++] = apiData->message;
      if ( data->queue.back == data->queue.ringSize )
        data->queue.back = 0;
      data->queue.size++;
    }
    else
      std::cerr << "\nRtMidiIn: message queue limit reached!!\n\n";
  }

  // Clear the vector for the next input message.
  apiData->message.bytes.clear();
}

MidiInWinMM :: MidiInWinMM( const std::string clientName, unsigned int queueSizeLimit ) : MidiInApi( queueSizeLimit )
{
  initialize( clientName );
}

MidiInWinMM :: ~MidiInWinMM()
{
  WinMidiData *data = static_cast<WinMidiData *> (apiData_);
  DeleteCriticalSection( &(data->_mutex) );

  // Close a connection if it exists.
  closePort();

  // Cleanup.
  delete data;
}

void MidiInWinMM :: initialize( const std::string& /*clientName*/ )
{
  // We'll issue a warning here if no devices are available but not
  // throw an error since the user can plugin something later.
  unsigned int nDevices = midiInGetNumDevs();
  if ( nDevices == 0 ) {
    errorString_ = "MidiInWinMM::initialize: no MIDI input devices currently available.";
    error( RtMidiError::WARNING, errorString_ );
  }

  // Save our api-specific connection information.
  WinMidiData *data = (WinMidiData *) new WinMidiData;
  apiData_ = (void *) data;
  inputData_.apiData = (void *) data;
  data->message.bytes.clear();  // needs to be empty for first input message

  if ( !InitializeCriticalSectionAndSpinCount(&(data->_mutex), 0x00000400) ) {
    errorString_ = "MidiInWinMM::initialize: InitializeCriticalSectionAndSpinCount failed.";
    error( RtMidiError::WARNING, errorString_ );
  }
}

void MidiInWinMM :: openPort( unsigned int portNumber, const std::string /*portName*/ )
{
  if ( connected_ ) {
    errorString_ = "MidiInWinMM::openPort: a valid connection already exists!";
    error( RtMidiError::WARNING, errorString_ );
    return;
  }

  unsigned int nDevices = midiInGetNumDevs();
  if (nDevices == 0) {
    errorString_ = "MidiInWinMM::openPort: no MIDI input sources found!";
    error( RtMidiError::NO_DEVICES_FOUND, errorString_ );
    return;
  }

  if ( portNumber >= nDevices ) {
    std::ostringstream ost;
    ost << "MidiInWinMM::openPort: the 'portNumber' argument (" << portNumber << ") is invalid.";
    errorString_ = ost.str();
    error( RtMidiError::INVALID_PARAMETER, errorString_ );
    return;
  }

  WinMidiData *data = static_cast<WinMidiData *> (apiData_);
  MMRESULT result = midiInOpen( &data->inHandle,
                                portNumber,
                                (DWORD_PTR)&midiInputCallback,
                                (DWORD_PTR)&inputData_,
                                CALLBACK_FUNCTION );
  if ( result != MMSYSERR_NOERROR ) {
    errorString_ = "MidiInWinMM::openPort: error creating Windows MM MIDI input port.";
    error( RtMidiError::DRIVER_ERROR, errorString_ );
    return;
  }

  // Allocate and init the sysex buffers.
  for ( int i=0; i<RT_SYSEX_BUFFER_COUNT; ++i ) {
    data->sysexBuffer[i] = (MIDIHDR*) new char[ sizeof(MIDIHDR) ];
    data->sysexBuffer[i]->lpData = new char[ RT_SYSEX_BUFFER_SIZE ];
    data->sysexBuffer[i]->dwBufferLength = RT_SYSEX_BUFFER_SIZE;
    data->sysexBuffer[i]->dwUser = i; // We use the dwUser parameter as buffer indicator
    data->sysexBuffer[i]->dwFlags = 0;

    result = midiInPrepareHeader( data->inHandle, data->sysexBuffer[i], sizeof(MIDIHDR) );
    if ( result != MMSYSERR_NOERROR ) {
      midiInClose( data->inHandle );
      errorString_ = "MidiInWinMM::openPort: error starting Windows MM MIDI input port (PrepareHeader).";
      error( RtMidiError::DRIVER_ERROR, errorString_ );
      return;
    }

    // Register the buffer.
    result = midiInAddBuffer( data->inHandle, data->sysexBuffer[i], sizeof(MIDIHDR) );
    if ( result != MMSYSERR_NOERROR ) {
      midiInClose( data->inHandle );
      errorString_ = "MidiInWinMM::openPort: error starting Windows MM MIDI input port (AddBuffer).";
      error( RtMidiError::DRIVER_ERROR, errorString_ );
      return;
    }
  }

  result = midiInStart( data->inHandle );
  if ( result != MMSYSERR_NOERROR ) {
    midiInClose( data->inHandle );
    errorString_ = "MidiInWinMM::openPort: error starting Windows MM MIDI input port.";
    error( RtMidiError::DRIVER_ERROR, errorString_ );
    return;
  }

  connected_ = true;
}

void MidiInWinMM :: openVirtualPort( std::string /*portName*/ )
{
  // This function cannot be implemented for the Windows MM MIDI API.
  errorString_ = "MidiInWinMM::openVirtualPort: cannot be implemented in Windows MM MIDI API!";
  error( RtMidiError::WARNING, errorString_ );
}

void MidiInWinMM :: closePort( void )
{
  if ( connected_ ) {
    WinMidiData *data = static_cast<WinMidiData *> (apiData_);
    EnterCriticalSection( &data->_mutex );
    midiInReset( data->inHandle );
    midiInStop( data->inHandle );

    for ( int i=0; i<RT_SYSEX_BUFFER_COUNT; ++i ) {
      int result = midiInUnprepareHeader(data->inHandle, data->sysexBuffer[i], sizeof(MIDIHDR));
      delete [] data->sysexBuffer[i]->lpData;
      delete [] data->sysexBuffer[i];
      if ( result != MMSYSERR_NOERROR ) {
        midiInClose( data->inHandle );
        errorString_ = "MidiInWinMM::openPort: error closing Windows MM MIDI input port (midiInUnprepareHeader).";
        error( RtMidiError::DRIVER_ERROR, errorString_ );
        return;
      }
    }

    midiInClose( data->inHandle );
    connected_ = false;
    LeaveCriticalSection( &data->_mutex );
  }
}

unsigned int MidiInWinMM :: getPortCount()
{
  return midiInGetNumDevs();
}

std::string MidiInWinMM :: getPortName( unsigned int portNumber )
{
  std::string stringName;
  unsigned int nDevices = midiInGetNumDevs();
  if ( portNumber >= nDevices ) {
    std::ostringstream ost;
    ost << "MidiInWinMM::getPortName: the 'portNumber' argument (" << portNumber << ") is invalid.";
    errorString_ = ost.str();
    error( RtMidiError::WARNING, errorString_ );
    return stringName;
  }

  MIDIINCAPS deviceCaps;
  midiInGetDevCaps( portNumber, &deviceCaps, sizeof(MIDIINCAPS));

#if defined( UNICODE ) || defined( _UNICODE )
  int length = WideCharToMultiByte(CP_UTF8, 0, deviceCaps.szPname, -1, NULL, 0, NULL, NULL) - 1;
  stringName.assign( length, 0 );
  length = WideCharToMultiByte(CP_UTF8, 0, deviceCaps.szPname, static_cast<int>(wcslen(deviceCaps.szPname)), &stringName[0], length, NULL, NULL);
#else
  stringName = std::string( deviceCaps.szPname );
#endif

  // Next lines added to add the portNumber to the name so that 
  // the device's names are sure to be listed with individual names
  // even when they have the same brand name
  std::ostringstream os;
  os << " ";
  os << portNumber;
  stringName += os.str();

  return stringName;
}

//*********************************************************************//
//  API: Windows MM
//  Class Definitions: MidiOutWinMM
//*********************************************************************//

MidiOutWinMM :: MidiOutWinMM( const std::string clientName ) : MidiOutApi()
{
  initialize( clientName );
}

MidiOutWinMM :: ~MidiOutWinMM()
{
  // Close a connection if it exists.
  closePort();

  // Cleanup.
  WinMidiData *data = static_cast<WinMidiData *> (apiData_);
  delete data;
}

void MidiOutWinMM :: initialize( const std::string& /*clientName*/ )
{
  // We'll issue a warning here if no devices are available but not
  // throw an error since the user can plug something in later.
  unsigned int nDevices = midiOutGetNumDevs();
  if ( nDevices == 0 ) {
    errorString_ = "MidiOutWinMM::initialize: no MIDI output devices currently available.";
    error( RtMidiError::WARNING, errorString_ );
  }

  // Save our api-specific connection information.
  WinMidiData *data = (WinMidiData *) new WinMidiData;
  apiData_ = (void *) data;
}

unsigned int MidiOutWinMM :: getPortCount()
{
  return midiOutGetNumDevs();
}

std::string MidiOutWinMM :: getPortName( unsigned int portNumber )
{
  std::string stringName;
  unsigned int nDevices = midiOutGetNumDevs();
  if ( portNumber >= nDevices ) {
    std::ostringstream ost;
    ost << "MidiOutWinMM::getPortName: the 'portNumber' argument (" << portNumber << ") is invalid.";
    errorString_ = ost.str();
    error( RtMidiError::WARNING, errorString_ );
    return stringName;
  }

  MIDIOUTCAPS deviceCaps;
  midiOutGetDevCaps( portNumber, &deviceCaps, sizeof(MIDIOUTCAPS));

#if defined( UNICODE ) || defined( _UNICODE )
  int length = WideCharToMultiByte(CP_UTF8, 0, deviceCaps.szPname, -1, NULL, 0, NULL, NULL) - 1;
  stringName.assign( length, 0 );
  length = WideCharToMultiByte(CP_UTF8, 0, deviceCaps.szPname, static_cast<int>(wcslen(deviceCaps.szPname)), &stringName[0], length, NULL, NULL);
#else
  stringName = std::string( deviceCaps.szPname );
#endif

  return stringName;
}

void MidiOutWinMM :: openPort( unsigned int portNumber, const std::string /*portName*/ )
{
  if ( connected_ ) {
    errorString_ = "MidiOutWinMM::openPort: a valid connection already exists!";
    error( RtMidiError::WARNING, errorString_ );
    return;
  }

  unsigned int nDevices = midiOutGetNumDevs();
  if (nDevices < 1) {
    errorString_ = "MidiOutWinMM::openPort: no MIDI output destinations found!";
    error( RtMidiError::NO_DEVICES_FOUND, errorString_ );
    return;
  }

  if ( portNumber >= nDevices ) {
    std::ostringstream ost;
    ost << "MidiOutWinMM::openPort: the 'portNumber' argument (" << portNumber << ") is invalid.";
    errorString_ = ost.str();
    error( RtMidiError::INVALID_PARAMETER, errorString_ );
    return;
  }

  WinMidiData *data = static_cast<WinMidiData *> (apiData_);
  MMRESULT result = midiOutOpen( &data->outHandle,
                                 portNumber,
                                 (DWORD)NULL,
                                 (DWORD)NULL,
                                 CALLBACK_NULL );
  if ( result != MMSYSERR_NOERROR ) {
    errorString_ = "MidiOutWinMM::openPort: error creating Windows MM MIDI output port.";
    error( RtMidiError::DRIVER_ERROR, errorString_ );
    return;
  }

  connected_ = true;
}

void MidiOutWinMM :: closePort( void )
{
  if ( connected_ ) {
    WinMidiData *data = static_cast<WinMidiData *> (apiData_);
    midiOutReset( data->outHandle );
    midiOutClose( data->outHandle );
    connected_ = false;
  }
}

void MidiOutWinMM :: openVirtualPort( std::string /*portName*/ )
{
  // This function cannot be implemented for the Windows MM MIDI API.
  errorString_ = "MidiOutWinMM::openVirtualPort: cannot be implemented in Windows MM MIDI API!";
  error( RtMidiError::WARNING, errorString_ );
}

void MidiOutWinMM :: sendMessage( std::vector<unsigned char> *message )
{
  if ( !connected_ ) return;

  unsigned int nBytes = static_cast<unsigned int>(message->size());
  if ( nBytes == 0 ) {
    errorString_ = "MidiOutWinMM::sendMessage: message argument is empty!";
    error( RtMidiError::WARNING, errorString_ );
    return;
  }

  MMRESULT result;
  WinMidiData *data = static_cast<WinMidiData *> (apiData_);
  if ( message->at(0) == 0xF0 ) { // Sysex message

    // Allocate buffer for sysex data.
    char *buffer = (char *) malloc( nBytes );
    if ( buffer == NULL ) {
      errorString_ = "MidiOutWinMM::sendMessage: error allocating sysex message memory!";
      error( RtMidiError::MEMORY_ERROR, errorString_ );
      return;
    }

    // Copy data to buffer.
    for ( unsigned int i=0; i<nBytes; ++i ) buffer[i] = message->at(i);

    // Create and prepare MIDIHDR structure.
    MIDIHDR sysex;
    sysex.lpData = (LPSTR) buffer;
    sysex.dwBufferLength = nBytes;
    sysex.dwFlags = 0;
    result = midiOutPrepareHeader( data->outHandle,  &sysex, sizeof(MIDIHDR) ); 
    if ( result != MMSYSERR_NOERROR ) {
      free( buffer );
      errorString_ = "MidiOutWinMM::sendMessage: error preparing sysex header.";
      error( RtMidiError::DRIVER_ERROR, errorString_ );
      return;
    }

    // Send the message.
    result = midiOutLongMsg( data->outHandle, &sysex, sizeof(MIDIHDR) );
    if ( result != MMSYSERR_NOERROR ) {
      free( buffer );
      errorString_ = "MidiOutWinMM::sendMessage: error sending sysex message.";
      error( RtMidiError::DRIVER_ERROR, errorString_ );
      return;
    }

    // Unprepare the buffer and MIDIHDR.
    while ( MIDIERR_STILLPLAYING == midiOutUnprepareHeader( data->outHandle, &sysex, sizeof (MIDIHDR) ) ) Sleep( 1 );
    free( buffer );
  }
  else { // Channel or system message.

    // Make sure the message size isn't too big.
    if ( nBytes > 3 ) {
      errorString_ = "MidiOutWinMM::sendMessage: message size is greater than 3 bytes (and not sysex)!";
      error( RtMidiError::WARNING, errorString_ );
      return;
    }

    // Pack MIDI bytes into double word.
    DWORD packet;
    unsigned char *ptr = (unsigned char *) &packet;
    for ( unsigned int i=0; i<nBytes; ++i ) {
      *ptr = message->at(i);
      ++ptr;
    }

    // Send the message immediately.
    result = midiOutShortMsg( data->outHandle, packet );
    if ( result != MMSYSERR_NOERROR ) {
      errorString_ = "MidiOutWinMM::sendMessage: error sending MIDI message.";
      error( RtMidiError::DRIVER_ERROR, errorString_ );
    }
  }
}

#endif  // __WINDOWS_MM__

// *********************************************************************//
// API: WINDOWS Kernel Streaming
//
// Written by Sebastien Alaiwan, 2012.
//
// NOTE BY GARY: much of the KS-specific code below probably should go in a separate file.
//
// *********************************************************************//

#if defined(__WINDOWS_KS__)

#include <string>
#include <vector>
#include <memory>
#include <stdexcept>
#include <sstream>
#include <windows.h>
#include <setupapi.h>
#include <mmsystem.h>

#include "ks.h"
#include "ksmedia.h"

#define INSTANTIATE_GUID(a) GUID const a = { STATIC_ ## a }

INSTANTIATE_GUID(GUID_NULL);
INSTANTIATE_GUID(KSPROPSETID_Pin);
INSTANTIATE_GUID(KSPROPSETID_Connection);
INSTANTIATE_GUID(KSPROPSETID_Topology);
INSTANTIATE_GUID(KSINTERFACESETID_Standard);
INSTANTIATE_GUID(KSMEDIUMSETID_Standard);
INSTANTIATE_GUID(KSDATAFORMAT_TYPE_MUSIC);
INSTANTIATE_GUID(KSDATAFORMAT_SUBTYPE_MIDI);
INSTANTIATE_GUID(KSDATAFORMAT_SPECIFIER_NONE);

#undef INSTANTIATE_GUID

typedef std::basic_string<TCHAR> tstring;

inline bool IsValid(HANDLE handle)
{
  return handle != NULL && handle != INVALID_HANDLE_VALUE;
}

class ComException : public std::runtime_error
{
private:
  static std::string MakeString(std::string const& s, HRESULT hr)
  {
    std::stringstream ss;
    ss << "(error 0x" << std::hex << hr << ")";
    return s + ss.str();
  }

public:
  ComException(std::string const& s, HRESULT hr) :
    std::runtime_error(MakeString(s, hr))
  {
  }
};

template<typename TFilterType>
class CKsEnumFilters
{
public:
  ~CKsEnumFilters()
  {
    DestroyLists();
  }

  void EnumFilters(GUID const* categories, size_t numCategories)
  {
    DestroyLists();

    if (categories == 0)
      throw std::runtime_error("CKsEnumFilters: invalid argument");

    // Get a handle to the device set specified by the guid
    HDEVINFO hDevInfo = ::SetupDiGetClassDevs(&categories[0], NULL, NULL, DIGCF_PRESENT | DIGCF_DEVICEINTERFACE);
    if (!IsValid(hDevInfo))
      throw std::runtime_error("CKsEnumFilters: no devices found");

    // Loop through members of the set and get details for each
    for ( int iClassMember=0; iClassMember++ ) {
      try {
        SP_DEVICE_INTERFACE_DATA DID;
        DID.cbSize = sizeof(DID);
        DID.Reserved = 0;

        bool fRes = ::SetupDiEnumDeviceInterfaces(hDevInfo, NULL, &categories[0], iClassMember, &DID);
        if (!fRes)
          break;

        // Get filter friendly name
        HKEY hRegKey = ::SetupDiOpenDeviceInterfaceRegKey(hDevInfo, &DID, 0, KEY_READ);
        if (hRegKey == INVALID_HANDLE_VALUE)
          throw std::runtime_error("CKsEnumFilters: interface has no registry");

        char friendlyName[256];
        DWORD dwSize = sizeof friendlyName;
        LONG lval = ::RegQueryValueEx(hRegKey, TEXT("FriendlyName"), NULL, NULL, (LPBYTE)friendlyName, &dwSize);
        ::RegCloseKey(hRegKey);
        if (lval != ERROR_SUCCESS)
          throw std::runtime_error("CKsEnumFilters: interface has no friendly name");

        // Get details for the device registered in this class
        DWORD const cbItfDetails = sizeof(SP_DEVICE_INTERFACE_DETAIL_DATA) + MAX_PATH * sizeof(WCHAR);
        std::vector<BYTE> buffer(cbItfDetails);

        SP_DEVICE_INTERFACE_DETAIL_DATA* pDevInterfaceDetails = reinterpret_cast<SP_DEVICE_INTERFACE_DETAIL_DATA*>(&buffer[0]);
        pDevInterfaceDetails->cbSize = sizeof(*pDevInterfaceDetails);

        SP_DEVINFO_DATA DevInfoData;
        DevInfoData.cbSize = sizeof(DevInfoData);
        DevInfoData.Reserved = 0;

        fRes = ::SetupDiGetDeviceInterfaceDetail(hDevInfo, &DID, pDevInterfaceDetails, cbItfDetails, NULL, &DevInfoData);
        if (!fRes)
          throw std::runtime_error("CKsEnumFilters: could not get interface details");

        // check additional category guids which may (or may not) have been supplied
        for (size_t i=1; i < numCategories; ++i) {
          SP_DEVICE_INTERFACE_DATA DIDAlias;
          DIDAlias.cbSize = sizeof(DIDAlias);
          DIDAlias.Reserved = 0;

          fRes = ::SetupDiGetDeviceInterfaceAlias(hDevInfo, &DID, &categories[i], &DIDAlias);
          if (!fRes)
            throw std::runtime_error("CKsEnumFilters: could not get interface alias");

          // Check if the this interface alias is enabled.
          if (!DIDAlias.Flags || (DIDAlias.Flags & SPINT_REMOVED))
            throw std::runtime_error("CKsEnumFilters: interface alias is not enabled");
        }

        std::auto_ptr<TFilterType> pFilter(new TFilterType(pDevInterfaceDetails->DevicePath, friendlyName));

        pFilter->Instantiate();
        pFilter->FindMidiPins();
        pFilter->Validate();

        m_Filters.push_back(pFilter.release());
      }
      catch (std::runtime_error const& e) {
      }
    }

    ::SetupDiDestroyDeviceInfoList(hDevInfo);
  }

private:
  void DestroyLists()
  {
    for (size_t i=0;i < m_Filters.size();++i)
      delete m_Filters[i];
    m_Filters.clear();
  }

public:
  // TODO: make this private.
  std::vector<TFilterType*> m_Filters;
};

class CKsObject
{
public:
  CKsObject(HANDLE handle) : m_handle(handle)
  {
  }

protected:
  HANDLE m_handle;

  void SetProperty(REFGUID guidPropertySet, ULONG nProperty, void* pvValue, ULONG cbValue)
  {
    KSPROPERTY ksProperty;
    memset(&ksProperty, 0, sizeof ksProperty);
    ksProperty.Set = guidPropertySet;
    ksProperty.Id = nProperty;
    ksProperty.Flags = KSPROPERTY_TYPE_SET;

    HRESULT hr = DeviceIoControlKsProperty(ksProperty, pvValue, cbValue);
    if (FAILED(hr))
      throw ComException("CKsObject::SetProperty: could not set property", hr);
  }

private:

  HRESULT DeviceIoControlKsProperty(KSPROPERTY& ksProperty, void* pvValue, ULONG cbValue)
  {
    ULONG ulReturned;
    return ::DeviceIoControl(
             m_handle,
             IOCTL_KS_PROPERTY,
             &ksProperty,
             sizeof(ksProperty),
             pvValue,
             cbValue,
             &ulReturned,
             NULL);
  }
};

class CKsPin;

class CKsFilter : public CKsObject
{
  friend class CKsPin;

public:
  CKsFilter(tstring const& name, std::string const& sFriendlyName);
  virtual ~CKsFilter();

  virtual void Instantiate();

  template<typename T>
  T GetPinProperty(ULONG nPinId, ULONG nProperty)
  {
    ULONG ulReturned = 0;
    T value;

    KSP_PIN ksPProp;
    ksPProp.Property.Set = KSPROPSETID_Pin;
    ksPProp.Property.Id = nProperty;
    ksPProp.Property.Flags = KSPROPERTY_TYPE_GET;
    ksPProp.PinId = nPinId;
    ksPProp.Reserved = 0;

    HRESULT hr = ::DeviceIoControl(
      m_handle,
      IOCTL_KS_PROPERTY,
      &ksPProp,
      sizeof(KSP_PIN),
      &value,
      sizeof(value),
      &ulReturned,
      NULL);
    if (FAILED(hr))
      throw ComException("CKsFilter::GetPinProperty: failed to retrieve property", hr);

    return value;
  }

  void GetPinPropertyMulti(ULONG nPinId, REFGUID guidPropertySet, ULONG nProperty, PKSMULTIPLE_ITEM* ppKsMultipleItem)
  {
    HRESULT hr;

    KSP_PIN ksPProp;
    ksPProp.Property.Set = guidPropertySet;
    ksPProp.Property.Id = nProperty;
    ksPProp.Property.Flags = KSPROPERTY_TYPE_GET;
    ksPProp.PinId = nPinId;
    ksPProp.Reserved = 0;

    ULONG cbMultipleItem = 0;
    hr = ::DeviceIoControl(m_handle,
        IOCTL_KS_PROPERTY,
        &ksPProp.Property,
        sizeof(KSP_PIN),
        NULL,
        0,
        &cbMultipleItem,
        NULL);
    if (FAILED(hr))
      throw ComException("CKsFilter::GetPinPropertyMulti: cannot get property", hr);

    *ppKsMultipleItem = (PKSMULTIPLE_ITEM) new BYTE[cbMultipleItem];

    ULONG ulReturned = 0;
    hr = ::DeviceIoControl(
        m_handle,
        IOCTL_KS_PROPERTY,
        &ksPProp,
        sizeof(KSP_PIN),
        (PVOID)*ppKsMultipleItem,
        cbMultipleItem,
        &ulReturned,
        NULL);
    if (FAILED(hr))
      throw ComException("CKsFilter::GetPinPropertyMulti: cannot get property", hr);
  }

  std::string const& GetFriendlyName() const
  {
    return m_sFriendlyName;
  }

protected:

  std::vector<CKsPin*> m_Pins; // this list owns the pins.

  std::vector<CKsPin*> m_RenderPins;
  std::vector<CKsPin*> m_CapturePins;

private:
  std::string const m_sFriendlyName; // friendly name eg "Virus TI Synth"
  tstring const m_sName; // Filter path, eg "\\?\usb#vid_133e&pid_0815...\vtimidi02"
};

class CKsPin : public CKsObject
{
public:
  CKsPin(CKsFilter* pFilter, ULONG nId);
  virtual ~CKsPin();

  virtual void Instantiate();

  void ClosePin();

  void SetState(KSSTATE ksState);

  void WriteData(KSSTREAM_HEADER* pKSSTREAM_HEADER, OVERLAPPED* pOVERLAPPED);
  void ReadData(KSSTREAM_HEADER* pKSSTREAM_HEADER, OVERLAPPED* pOVERLAPPED);

  KSPIN_DATAFLOW GetDataFlow() const
  {
    return m_DataFlow;
  }

  bool IsSink() const
  {
    return m_Communication == KSPIN_COMMUNICATION_SINK
      || m_Communication == KSPIN_COMMUNICATION_BOTH;
  }


protected:
  PKSPIN_CONNECT m_pKsPinConnect;    // creation parameters of pin
  CKsFilter* const m_pFilter;

  ULONG m_cInterfaces;
  PKSIDENTIFIER m_pInterfaces;
  PKSMULTIPLE_ITEM m_pmiInterfaces;

  ULONG m_cMediums;
  PKSIDENTIFIER m_pMediums;
  PKSMULTIPLE_ITEM m_pmiMediums;

  ULONG m_cDataRanges;
  PKSDATARANGE m_pDataRanges;
  PKSMULTIPLE_ITEM m_pmiDataRanges;

  KSPIN_DATAFLOW m_DataFlow;
  KSPIN_COMMUNICATION m_Communication;
};

CKsFilter::CKsFilter(tstring const& sName, std::string const& sFriendlyName) :
  CKsObject(INVALID_HANDLE_VALUE),
  m_sFriendlyName(sFriendlyName),
  m_sName(sName)
{
  if (sName.empty())
    throw std::runtime_error("CKsFilter::CKsFilter: name can't be empty");
}

CKsFilter::~CKsFilter()
{
  for (size_t i=0;i < m_Pins.size();++i)
    delete m_Pins[i];

  if (IsValid(m_handle))
    ::CloseHandle(m_handle);
}

void CKsFilter::Instantiate()
{
  m_handle = CreateFile(
    m_sName.c_str(),
    GENERIC_READ | GENERIC_WRITE,
    0,
    NULL,
    OPEN_EXISTING,
    FILE_ATTRIBUTE_NORMAL | FILE_FLAG_OVERLAPPED,
    NULL);

  if (!IsValid(m_handle))
  {
    DWORD const dwError = GetLastError();
    throw ComException("CKsFilter::Instantiate: can't open driver", HRESULT_FROM_WIN32(dwError));
  }
}

CKsPin::CKsPin(CKsFilter* pFilter, ULONG PinId) :
  CKsObject(INVALID_HANDLE_VALUE),
  m_pKsPinConnect(NULL),
  m_pFilter(pFilter)
{
  m_Communication = m_pFilter->GetPinProperty<KSPIN_COMMUNICATION>(PinId, KSPROPERTY_PIN_COMMUNICATION);
  m_DataFlow = m_pFilter->GetPinProperty<KSPIN_DATAFLOW>(PinId, KSPROPERTY_PIN_DATAFLOW);

  // Interfaces
  m_pFilter->GetPinPropertyMulti(
      PinId,
      KSPROPSETID_Pin,
      KSPROPERTY_PIN_INTERFACES,
      &m_pmiInterfaces);

  m_cInterfaces = m_pmiInterfaces->Count;
  m_pInterfaces = (PKSPIN_INTERFACE)(m_pmiInterfaces + 1);

  // Mediums
  m_pFilter->GetPinPropertyMulti(
      PinId,
      KSPROPSETID_Pin,
      KSPROPERTY_PIN_MEDIUMS,
      &m_pmiMediums);

  m_cMediums = m_pmiMediums->Count;
  m_pMediums = (PKSPIN_MEDIUM)(m_pmiMediums + 1);

  // Data ranges
  m_pFilter->GetPinPropertyMulti(
      PinId,
      KSPROPSETID_Pin,
      KSPROPERTY_PIN_DATARANGES,
      &m_pmiDataRanges);

  m_cDataRanges = m_pmiDataRanges->Count;
  m_pDataRanges = (PKSDATARANGE)(m_pmiDataRanges + 1);
}

CKsPin::~CKsPin()
{
  ClosePin();

  delete[] (BYTE*)m_pKsPinConnect;
  delete[] (BYTE*)m_pmiDataRanges;
  delete[] (BYTE*)m_pmiInterfaces;
  delete[] (BYTE*)m_pmiMediums;
}

void CKsPin::ClosePin()
{
  if (IsValid(m_handle)) {
    SetState(KSSTATE_STOP);
    ::CloseHandle(m_handle);
  }
  m_handle = INVALID_HANDLE_VALUE;
}

void CKsPin::SetState(KSSTATE ksState)
{
  SetProperty(KSPROPSETID_Connection, KSPROPERTY_CONNECTION_STATE, &ksState, sizeof(ksState));
}

void CKsPin::Instantiate()
{
  if (!m_pKsPinConnect)
    throw std::runtime_error("CKsPin::Instanciate: abstract pin");

  DWORD const dwResult = KsCreatePin(m_pFilter->m_handle, m_pKsPinConnect, GENERIC_WRITE | GENERIC_READ, &m_handle);
  if (dwResult != ERROR_SUCCESS)
    throw ComException("CKsMidiCapFilter::CreateRenderPin: Pin instanciation failed", HRESULT_FROM_WIN32(dwResult));
}

void CKsPin::WriteData(KSSTREAM_HEADER* pKSSTREAM_HEADER, OVERLAPPED* pOVERLAPPED)
{
  DWORD cbWritten;
  BOOL fRes = ::DeviceIoControl(
    m_handle,
    IOCTL_KS_WRITE_STREAM,
    NULL,
    0,
    pKSSTREAM_HEADER,
    pKSSTREAM_HEADER->Size,
    &cbWritten,
    pOVERLAPPED);
  if (!fRes) {
    DWORD const dwError = GetLastError();
    if (dwError != ERROR_IO_PENDING)
      throw ComException("CKsPin::WriteData: DeviceIoControl failed", HRESULT_FROM_WIN32(dwError));
  }
}

void CKsPin::ReadData(KSSTREAM_HEADER* pKSSTREAM_HEADER, OVERLAPPED* pOVERLAPPED)
{
  DWORD cbReturned;
  BOOL fRes = ::DeviceIoControl(
    m_handle,
    IOCTL_KS_READ_STREAM,
    NULL,
    0,
    pKSSTREAM_HEADER,
    pKSSTREAM_HEADER->Size,
    &cbReturned,
    pOVERLAPPED);
  if (!fRes) {
    DWORD const dwError = GetLastError();
    if (dwError != ERROR_IO_PENDING)
      throw ComException("CKsPin::ReadData: DeviceIoControl failed", HRESULT_FROM_WIN32(dwError));
  }
}

class CKsMidiFilter : public CKsFilter
{
public:
  void FindMidiPins();

protected:
  CKsMidiFilter(tstring const& sPath, std::string const& sFriendlyName);
};

class CKsMidiPin : public CKsPin
{
public:
  CKsMidiPin(CKsFilter* pFilter, ULONG nId);
};

class CKsMidiRenFilter : public CKsMidiFilter
{
public:
  CKsMidiRenFilter(tstring const& sPath, std::string const& sFriendlyName);
  CKsMidiPin* CreateRenderPin();

  void Validate()
  {
    if (m_RenderPins.empty())
      throw std::runtime_error("Could not find a MIDI render pin");
  }
};

class CKsMidiCapFilter : public CKsMidiFilter
{
public:
  CKsMidiCapFilter(tstring const& sPath, std::string const& sFriendlyName);
  CKsMidiPin* CreateCapturePin();

  void Validate()
  {
    if (m_CapturePins.empty())
      throw std::runtime_error("Could not find a MIDI capture pin");
  }
};

CKsMidiFilter::CKsMidiFilter(tstring const& sPath, std::string const& sFriendlyName) :
  CKsFilter(sPath, sFriendlyName)
{
}

void CKsMidiFilter::FindMidiPins()
{
  ULONG numPins = GetPinProperty<ULONG>(0, KSPROPERTY_PIN_CTYPES);

  for (ULONG iPin = 0; iPin < numPins; ++iPin) {
    try {
      KSPIN_COMMUNICATION com = GetPinProperty<KSPIN_COMMUNICATION>(iPin, KSPROPERTY_PIN_COMMUNICATION);
      if (com != KSPIN_COMMUNICATION_SINK && com != KSPIN_COMMUNICATION_BOTH)
        throw std::runtime_error("Unknown pin communication value");

      m_Pins.push_back(new CKsMidiPin(this, iPin));
    }
    catch (std::runtime_error const&) {
      // pin instanciation has failed, continue to the next pin.
    }
  }

  m_RenderPins.clear();
  m_CapturePins.clear();

  for (size_t i = 0; i < m_Pins.size(); ++i) {
    CKsPin* const pPin = m_Pins[i];

    if (pPin->IsSink()) {
      if (pPin->GetDataFlow() == KSPIN_DATAFLOW_IN)
        m_RenderPins.push_back(pPin);
      else
        m_CapturePins.push_back(pPin);
    }
  }

  if (m_RenderPins.empty() && m_CapturePins.empty())
    throw std::runtime_error("No valid pins found on the filter.");
}

CKsMidiRenFilter::CKsMidiRenFilter(tstring const& sPath, std::string const& sFriendlyName) :
  CKsMidiFilter(sPath, sFriendlyName)
{
}

CKsMidiPin* CKsMidiRenFilter::CreateRenderPin()
{
  if (m_RenderPins.empty())
    throw std::runtime_error("Could not find a MIDI render pin");

  CKsMidiPin* pPin = (CKsMidiPin*)m_RenderPins[0];
  pPin->Instantiate();
  return pPin;
}

CKsMidiCapFilter::CKsMidiCapFilter(tstring const& sPath, std::string const& sFriendlyName) :
  CKsMidiFilter(sPath, sFriendlyName)
{
}

CKsMidiPin* CKsMidiCapFilter::CreateCapturePin()
{
  if (m_CapturePins.empty())
    throw std::runtime_error("Could not find a MIDI capture pin");

  CKsMidiPin* pPin = (CKsMidiPin*)m_CapturePins[0];
  pPin->Instantiate();
  return pPin;
}

CKsMidiPin::CKsMidiPin(CKsFilter* pFilter, ULONG nId) :
  CKsPin(pFilter, nId)
{
  DWORD const cbPinCreateSize = sizeof(KSPIN_CONNECT) + sizeof(KSDATAFORMAT);
  m_pKsPinConnect = (PKSPIN_CONNECT) new BYTE[cbPinCreateSize];

  m_pKsPinConnect->Interface.Set = KSINTERFACESETID_Standard;
  m_pKsPinConnect->Interface.Id = KSINTERFACE_STANDARD_STREAMING;
  m_pKsPinConnect->Interface.Flags = 0;
  m_pKsPinConnect->Medium.Set = KSMEDIUMSETID_Standard;
  m_pKsPinConnect->Medium.Id = KSMEDIUM_TYPE_ANYINSTANCE;
  m_pKsPinConnect->Medium.Flags = 0;
  m_pKsPinConnect->PinId = nId;
  m_pKsPinConnect->PinToHandle = NULL;
  m_pKsPinConnect->Priority.PriorityClass = KSPRIORITY_NORMAL;
  m_pKsPinConnect->Priority.PrioritySubClass = 1;

  // point m_pDataFormat to just after the pConnect struct
  KSDATAFORMAT* m_pDataFormat = (KSDATAFORMAT*)(m_pKsPinConnect + 1);
  m_pDataFormat->FormatSize = sizeof(KSDATAFORMAT);
  m_pDataFormat->Flags = 0;
  m_pDataFormat->SampleSize = 0;
  m_pDataFormat->Reserved = 0;
  m_pDataFormat->MajorFormat = GUID(KSDATAFORMAT_TYPE_MUSIC);
  m_pDataFormat->SubFormat = GUID(KSDATAFORMAT_SUBTYPE_MIDI);
  m_pDataFormat->Specifier = GUID(KSDATAFORMAT_SPECIFIER_NONE);

  bool hasStdStreamingInterface = false;
  bool hasStdStreamingMedium = false;

  for ( ULONG i = 0; i < m_cInterfaces; i++ ) {
    if (m_pInterfaces[i].Set == KSINTERFACESETID_Standard
        && m_pInterfaces[i].Id == KSINTERFACE_STANDARD_STREAMING)
      hasStdStreamingInterface = true;
  }

  for (ULONG i = 0; i < m_cMediums; i++) {
    if (m_pMediums[i].Set == KSMEDIUMSETID_Standard
        && m_pMediums[i].Id == KSMEDIUM_STANDARD_DEVIO)
      hasStdStreamingMedium = true;
  }

  if (!hasStdStreamingInterface) // No standard streaming interfaces on the pin
    throw std::runtime_error("CKsMidiPin::CKsMidiPin: no standard streaming interface");

  if (!hasStdStreamingMedium) // No standard streaming mediums on the pin
    throw std::runtime_error("CKsMidiPin::CKsMidiPin: no standard streaming medium");

  bool hasMidiDataRange = false;

  BYTE const* pDataRangePtr = reinterpret_cast<BYTE const*>(m_pDataRanges);

  for (ULONG i = 0; i < m_cDataRanges; ++i) {
    KSDATARANGE const* pDataRange = reinterpret_cast<KSDATARANGE const*>(pDataRangePtr);

    if (pDataRange->SubFormat == KSDATAFORMAT_SUBTYPE_MIDI) {
      hasMidiDataRange = true;
      break;
    }

    pDataRangePtr += pDataRange->FormatSize;
  }

  if (!hasMidiDataRange) // No MIDI dataranges on the pin
    throw std::runtime_error("CKsMidiPin::CKsMidiPin: no MIDI datarange");
}


struct WindowsKsData
{
  WindowsKsData() : m_pPin(NULL), m_Buffer(1024), m_hInputThread(NULL)
  {
    memset(&overlapped, 0, sizeof(OVERLAPPED));
    m_hExitEvent = ::CreateEvent(NULL, FALSE, FALSE, NULL);
    overlapped.hEvent = ::CreateEvent(NULL, FALSE, FALSE, NULL);
    m_hInputThread = NULL;
  }

  ~WindowsKsData()
  {
    ::CloseHandle(overlapped.hEvent);
    ::CloseHandle(m_hExitEvent);
  }

  OVERLAPPED overlapped;
  CKsPin* m_pPin;
  std::vector<unsigned char> m_Buffer;
  std::auto_ptr<CKsEnumFilters<CKsMidiCapFilter> > m_pCaptureEnum;
  std::auto_ptr<CKsEnumFilters<CKsMidiRenFilter> > m_pRenderEnum;
  HANDLE m_hInputThread;
  HANDLE m_hExitEvent;
};

// *********************************************************************//
// API: WINDOWS Kernel Streaming
// Class Definitions: MidiInWinKS
// *********************************************************************//

static DWORD WINAPI midiKsInputThread(VOID* pUser)
{
  MidiInApi::RtMidiInData* data = static_cast<MidiInApi::RtMidiInData*>(pUser);
  WindowsKsData* apiData = static_cast<WindowsKsData*>(data->apiData);

  HANDLE hEvents[] = { apiData->overlapped.hEvent, apiData->m_hExitEvent };

  while ( true ) {
    KSSTREAM_HEADER packet;
    memset(&packet, 0, sizeof packet);
    packet.Size = sizeof(KSSTREAM_HEADER);
    packet.PresentationTime.Time = 0;
    packet.PresentationTime.Numerator = 1;
    packet.PresentationTime.Denominator = 1;
    packet.Data = &apiData->m_Buffer[0];
    packet.DataUsed = 0;
    packet.FrameExtent = apiData->m_Buffer.size();
    apiData->m_pPin->ReadData(&packet, &apiData->overlapped);

    DWORD dwRet = ::WaitForMultipleObjects(2, hEvents, FALSE, INFINITE);

    if ( dwRet == WAIT_OBJECT_0 ) {
      // parse packet
      unsigned char* pData = (unsigned char*)packet.Data;
      unsigned int iOffset = 0;

      while ( iOffset < packet.DataUsed ) {
        KSMUSICFORMAT* pMusic = (KSMUSICFORMAT*)&pData[iOffset];
        iOffset += sizeof(KSMUSICFORMAT);

        MidiInApi::MidiMessage message;
        message.timeStamp = 0;
        for(size_t i=0;i < pMusic->ByteCount;++i)
          message.bytes.push_back(pData[iOffset+i]);

        if ( data->usingCallback ) {
          RtMidiIn::RtMidiCallback callback = (RtMidiIn::RtMidiCallback)data->userCallback;
          callback(message.timeStamp, &message.bytes, data->userData);
        }
        else {
          // As long as we haven't reached our queue size limit, push the message.
          if ( data->queue.size < data->queue.ringSize ) {
            data->queue.ring[data->queue.back++] = message;
            if(data->queue.back == data->queue.ringSize)
              data->queue.back = 0;
            data->queue.size++;
          }
          else
            std::cerr << "\nRtMidiIn: message queue limit reached!!\n\n";
        }

        iOffset += pMusic->ByteCount;

        // re-align on 32 bits
        if ( iOffset % 4 != 0 )
          iOffset += (4 - iOffset % 4);
      }
    }
    else
      break;
  }
  return 0;
}

MidiInWinKS :: MidiInWinKS( const std::string clientName, unsigned int queueSizeLimit ) : MidiInApi( queueSizeLimit )
{
  initialize( clientName );
}

void MidiInWinKS :: initialize( const std::string& clientName )
{
  WindowsKsData* data = new WindowsKsData;
  apiData_ = (void*)data;
  inputData_.apiData = data;

  GUID const aguidEnumCats[] =
  {
    { STATIC_KSCATEGORY_AUDIO }, { STATIC_KSCATEGORY_CAPTURE }
  };
  data->m_pCaptureEnum.reset(new CKsEnumFilters<CKsMidiCapFilter> );
  data->m_pCaptureEnum->EnumFilters(aguidEnumCats, 2);
}

MidiInWinKS :: ~MidiInWinKS()
{
  WindowsKsData* data = static_cast<WindowsKsData*>(apiData_);
  try {
    if ( data->m_pPin )
      closePort();
  }
  catch(...) {
  }

  delete data;
}

void MidiInWinKS :: openPort( unsigned int portNumber, const std::string portName )
{
  WindowsKsData* data = static_cast<WindowsKsData*>(apiData_);

  if ( portNumber < 0 || portNumber >= data->m_pCaptureEnum->m_Filters.size() ) {
    std::stringstream ost;
    ost << "MidiInWinKS::openPort: the 'portNumber' argument (" << portNumber << ") is invalid.";
    errorString_ = ost.str();
    error( RtMidiError::WARNING, errorString_ );
    return;
  }

  CKsMidiCapFilter* pFilter = data->m_pCaptureEnum->m_Filters[portNumber];
  data->m_pPin = pFilter->CreateCapturePin();

  if ( data->m_pPin == NULL ) {
    std::stringstream ost;
    ost << "MidiInWinKS::openPort: KS error opening port (could not create pin)";
    errorString_ = ost.str();
    error( RtMidiError::WARNING, errorString_ );
    return;
  }

  data->m_pPin->SetState(KSSTATE_RUN);

  DWORD threadId;
  data->m_hInputThread = ::CreateThread(NULL, 0, &midiKsInputThread, &inputData_, 0, &threadId);
  if ( data->m_hInputThread == NULL ) {
    std::stringstream ost;
    ost << "MidiInWinKS::openPort: Could not create input thread : Windows error " << GetLastError() << std::endl;;
    errorString_ = ost.str();
    error( RtMidiError::WARNING, errorString_ );
    return;
  }

  connected_ = true;
}

void MidiInWinKS :: openVirtualPort( const std::string portName )
{
  // This function cannot be implemented for the Windows KS MIDI API.
  errorString_ = "MidiInWinKS::openVirtualPort: cannot be implemented in Windows KS MIDI API!";
  error( RtMidiError::WARNING, errorString_ );
}

unsigned int MidiInWinKS :: getPortCount()
{
  WindowsKsData* data = static_cast<WindowsKsData*>(apiData_);
  return (unsigned int)data->m_pCaptureEnum->m_Filters.size();
}

std::string MidiInWinKS :: getPortName(unsigned int portNumber)
{
  WindowsKsData* data = static_cast<WindowsKsData*>(apiData_);

  if (portNumber < 0 || portNumber >= data->m_pCaptureEnum->m_Filters.size()) {
    std::stringstream ost;
    ost << "MidiInWinKS::getPortName: the 'portNumber' argument (" << portNumber << ") is invalid.";
    errorString_ = ost.str();
    error( RtMidiError::WARNING, errorString_ );
    return;
  }

  CKsMidiCapFilter* pFilter = data->m_pCaptureEnum->m_Filters[portNumber];
  return pFilter->GetFriendlyName();
}

void MidiInWinKS :: closePort()
{
  WindowsKsData* data = static_cast<WindowsKsData*>(apiData_);
  connected_ = false;

  if (data->m_hInputThread) {
    ::SignalObjectAndWait(data->m_hExitEvent, data->m_hInputThread, INFINITE, FALSE);
    ::CloseHandle(data->m_hInputThread);
  }

  if (data->m_pPin) {
    data->m_pPin->SetState(KSSTATE_PAUSE);
    data->m_pPin->SetState(KSSTATE_STOP);
    data->m_pPin->ClosePin();
    data->m_pPin = NULL;
  }
}

// *********************************************************************//
// API: WINDOWS Kernel Streaming
// Class Definitions: MidiOutWinKS
// *********************************************************************//

MidiOutWinKS :: MidiOutWinKS( const std::string clientName ) : MidiOutApi()
{
  initialize( clientName );
}

void MidiOutWinKS :: initialize( const std::string& clientName )
{
  WindowsKsData* data = new WindowsKsData;

  data->m_pPin = NULL;
  data->m_pRenderEnum.reset(new CKsEnumFilters<CKsMidiRenFilter> );
  GUID const aguidEnumCats[] =
  {
    { STATIC_KSCATEGORY_AUDIO }, { STATIC_KSCATEGORY_RENDER }
  };
  data->m_pRenderEnum->EnumFilters(aguidEnumCats, 2);

  apiData_ = (void*)data;
}

MidiOutWinKS :: ~MidiOutWinKS()
{
  // Close a connection if it exists.
  closePort();

  // Cleanup.
  WindowsKsData* data = static_cast<WindowsKsData*>(apiData_);
  delete data;
}

void MidiOutWinKS :: openPort( unsigned int portNumber, const std::string portName )
{
  WindowsKsData* data = static_cast<WindowsKsData*>(apiData_);

  if (portNumber < 0 || portNumber >= data->m_pRenderEnum->m_Filters.size()) {
    std::stringstream ost;
    ost << "MidiOutWinKS::openPort: the 'portNumber' argument (" << portNumber << ") is invalid.";
    errorString_ = ost.str();
    error( RtMidiError::WARNING, errorString_ );
    return;
  }

  CKsMidiRenFilter* pFilter = data->m_pRenderEnum->m_Filters[portNumber];
  data->m_pPin = pFilter->CreateRenderPin();

  if (data->m_pPin == NULL) {
    std::stringstream ost;
    ost << "MidiOutWinKS::openPort: KS error opening port (could not create pin)";
    errorString_ = ost.str();
    error( RtMidiError::WARNING, errorString_ );
    return;
  }

  data->m_pPin->SetState(KSSTATE_RUN);
  connected_ = true;
}

void MidiOutWinKS :: openVirtualPort( const std::string portName )
{
  // This function cannot be implemented for the Windows KS MIDI API.
  errorString_ = "MidiOutWinKS::openVirtualPort: cannot be implemented in Windows KS MIDI API!";
  error( RtMidiError::WARNING, errorString_ );
}

unsigned int MidiOutWinKS :: getPortCount()
{
  WindowsKsData* data = static_cast<WindowsKsData*>(apiData_);
  return (unsigned int)data->m_pRenderEnum->m_Filters.size();
}

std::string MidiOutWinKS :: getPortName( unsigned int portNumber )
{
  WindowsKsData* data = static_cast<WindowsKsData*>(apiData_);

  if ( portNumber < 0 || portNumber >= data->m_pRenderEnum->m_Filters.size() ) {
    std::stringstream ost;
    ost << "MidiOutWinKS::getPortName: the 'portNumber' argument (" << portNumber << ") is invalid.";
    errorString_ = ost.str();
    error( RtMidiError::WARNING, errorString_ );
    return;
  }

  CKsMidiRenFilter* pFilter = data->m_pRenderEnum->m_Filters[portNumber];
  return pFilter->GetFriendlyName();
}

void MidiOutWinKS :: closePort()
{
  WindowsKsData* data = static_cast<WindowsKsData*>(apiData_);
  connected_ = false;

  if ( data->m_pPin ) {
    data->m_pPin->SetState(KSSTATE_PAUSE);
    data->m_pPin->SetState(KSSTATE_STOP);
    data->m_pPin->ClosePin();
    data->m_pPin = NULL;
  }
}

void MidiOutWinKS :: sendMessage(std::vector<unsigned char>* pMessage)
{
  std::vector<unsigned char> const& msg = *pMessage;
  WindowsKsData* data = static_cast<WindowsKsData*>(apiData_);
  size_t iNumMidiBytes = msg.size();
  size_t pos = 0;

  // write header
  KSMUSICFORMAT* pKsMusicFormat = reinterpret_cast<KSMUSICFORMAT*>(&data->m_Buffer[pos]);
  pKsMusicFormat->TimeDeltaMs = 0;
  pKsMusicFormat->ByteCount = iNumMidiBytes;
  pos += sizeof(KSMUSICFORMAT);

  // write MIDI bytes
  if ( pos + iNumMidiBytes > data->m_Buffer.size() ) {
    std::stringstream ost;
    ost << "KsMidiInput::Write: MIDI buffer too small. Required " << pos + iNumMidiBytes << " bytes, only has " << data->m_Buffer.size();
    errorString_ = ost.str();
    error( RtMidiError::WARNING, errorString_ );
    return;
  }

  if ( data->m_pPin == NULL ) {
    std::stringstream ost;
    ost << "MidiOutWinKS::sendMessage: port is not open";
    errorString_ = ost.str();
    error( RtMidiError::WARNING, errorString_ );
    return;
  }

  memcpy(&data->m_Buffer[pos], &msg[0], iNumMidiBytes);
  pos += iNumMidiBytes;

  KSSTREAM_HEADER packet;
  memset(&packet, 0, sizeof packet);
  packet.Size = sizeof(packet);
  packet.PresentationTime.Time = 0;
  packet.PresentationTime.Numerator = 1;
  packet.PresentationTime.Denominator = 1;
  packet.Data = const_cast<unsigned char*>(&data->m_Buffer[0]);
  packet.DataUsed = ((pos+3)/4)*4;
  packet.FrameExtent = data->m_Buffer.size();

  data->m_pPin->WriteData(&packet, NULL);
}

#endif  // __WINDOWS_KS__

//*********************************************************************//
//  API: UNIX JACK
//
//  Written primarily by Alexander Svetalkin, with updates for delta
//  time by Gary Scavone, April 2011.
//
//  *********************************************************************//

#if defined(__UNIX_JACK__)

// JACK header files
#include <jack/jack.h>
#include <jack/midiport.h>
#include <jack/ringbuffer.h>

#define JACK_RINGBUFFER_SIZE 16384 // Default size for ringbuffer

struct JackMidiData {
  jack_client_t *client;
  jack_port_t *port;
  jack_ringbuffer_t *buffSize;
  jack_ringbuffer_t *buffMessage;
  jack_time_t lastTime;
  MidiInApi :: RtMidiInData *rtMidiIn;
  };

//*********************************************************************//
//  API: JACK
//  Class Definitions: MidiInJack
//*********************************************************************//

static int jackProcessIn( jack_nframes_t nframes, void *arg )
{
  JackMidiData *jData = (JackMidiData *) arg;
  MidiInApi :: RtMidiInData *rtData = jData->rtMidiIn;
  jack_midi_event_t event;
  jack_time_t time;

  // Is port created?
  if ( jData->port == NULL ) return 0;
  void *buff = jack_port_get_buffer( jData->port, nframes );

  // We have midi events in buffer
  int evCount = jack_midi_get_event_count( buff );
  for (int j = 0; j < evCount; j++) {
    MidiInApi::MidiMessage message;
    message.bytes.clear();

    jack_midi_event_get( &event, buff, j );

    for ( unsigned int i = 0; i < event.size; i++ )
      message.bytes.push_back( event.buffer[i] );

    // Compute the delta time.
    time = jack_get_time();
    if ( rtData->firstMessage == true )
      rtData->firstMessage = false;
    else
      message.timeStamp = ( time - jData->lastTime ) * 0.000001;

    jData->lastTime = time;

    if ( !rtData->continueSysex ) {
      if ( rtData->usingCallback ) {
        RtMidiIn::RtMidiCallback callback = (RtMidiIn::RtMidiCallback) rtData->userCallback;
        callback( message.timeStamp, &message.bytes, rtData->userData );
      }
      else {
        // As long as we haven't reached our queue size limit, push the message.
        if ( rtData->queue.size < rtData->queue.ringSize ) {
          rtData->queue.ring[rtData->queue.back++] = message;
          if ( rtData->queue.back == rtData->queue.ringSize )
            rtData->queue.back = 0;
          rtData->queue.size++;
        }
        else
          std::cerr << "\nMidiInJack: message queue limit reached!!\n\n";
      }
    }
  }

  return 0;
}

MidiInJack :: MidiInJack( const std::string clientName, unsigned int queueSizeLimit ) : MidiInApi( queueSizeLimit )
{
  initialize( clientName );
}

void MidiInJack :: initialize( const std::string& clientName )
{
  JackMidiData *data = new JackMidiData;
  apiData_ = (void *) data;

  data->rtMidiIn = &inputData_;
  data->port = NULL;
  data->client = NULL;
  this->clientName = clientName;

  connect();
}

void MidiInJack :: connect()
{
  JackMidiData *data = static_cast<JackMidiData *> (apiData_);
  if ( data->client )
    return;

  // Initialize JACK client
  if (( data->client = jack_client_open( clientName.c_str(), JackNoStartServer, NULL )) == 0) {
    errorString_ = "MidiInJack::initialize: JACK server not running?";
    error( RtMidiError::WARNING, errorString_ );
    return;
  }

  jack_set_process_callback( data->client, jackProcessIn, data );
  jack_activate( data->client );
}

MidiInJack :: ~MidiInJack()
{
  JackMidiData *data = static_cast<JackMidiData *> (apiData_);
  closePort();

  if ( data->client )
    jack_client_close( data->client );
  delete data;
}

void MidiInJack :: openPort( unsigned int portNumber, const std::string portName )
{
  JackMidiData *data = static_cast<JackMidiData *> (apiData_);

  connect();

  // Creating new port
  if ( data->port == NULL)
    data->port = jack_port_register( data->client, portName.c_str(),
                                     JACK_DEFAULT_MIDI_TYPE, JackPortIsInput, 0 );

  if ( data->port == NULL) {
<<<<<<< HEAD
    errorString_ = "MidiInJack::openPort: JACK error creating virtual port";
    error( RtMidiError::DRIVER_ERROR, errorString_ );
    return;
=======
    errorString_ = "MidiInJack::openPort: JACK error creating port";
    RtMidi::error( RtError::DRIVER_ERROR, errorString_ );
>>>>>>> 69a1b917
  }

  // Connecting to the output
  std::string name = getPortName( portNumber );
  jack_connect( data->client, name.c_str(), jack_port_name( data->port ) );
}

void MidiInJack :: openVirtualPort( const std::string portName )
{
  JackMidiData *data = static_cast<JackMidiData *> (apiData_);

  connect();
  if ( data->port == NULL )
    data->port = jack_port_register( data->client, portName.c_str(),
                                     JACK_DEFAULT_MIDI_TYPE, JackPortIsInput, 0 );

  if ( data->port == NULL ) {
    errorString_ = "MidiInJack::openVirtualPort: JACK error creating virtual port";
    error( RtMidiError::DRIVER_ERROR, errorString_ );
  }
}

unsigned int MidiInJack :: getPortCount()
{
  int count = 0;
  JackMidiData *data = static_cast<JackMidiData *> (apiData_);
  connect();
  if ( !data->client )
    return 0;

  // List of available ports
  const char **ports = jack_get_ports( data->client, NULL, JACK_DEFAULT_MIDI_TYPE, JackPortIsOutput );

  if ( ports == NULL ) return 0;
  while ( ports[count] != NULL )
    count++;

  free( ports );

  return count;
}

std::string MidiInJack :: getPortName( unsigned int portNumber )
{
  JackMidiData *data = static_cast<JackMidiData *> (apiData_);
  std::string retStr("");

  connect();

  // List of available ports
  const char **ports = jack_get_ports( data->client, NULL,
                                       JACK_DEFAULT_MIDI_TYPE, JackPortIsOutput );

  // Check port validity
  if ( ports == NULL ) {
    errorString_ = "MidiInJack::getPortName: no ports available!";
    error( RtMidiError::WARNING, errorString_ );
    return retStr;
  }

  if ( ports[portNumber] == NULL ) {
    std::ostringstream ost;
    ost << "MidiInJack::getPortName: the 'portNumber' argument (" << portNumber << ") is invalid.";
    errorString_ = ost.str();
    error( RtMidiError::WARNING, errorString_ );
  }
  else retStr.assign( ports[portNumber] );

  free( ports );
  return retStr;
}

void MidiInJack :: closePort()
{
  JackMidiData *data = static_cast<JackMidiData *> (apiData_);

  if ( data->port == NULL ) return;
  jack_port_unregister( data->client, data->port );
  data->port = NULL;
}

//*********************************************************************//
//  API: JACK
//  Class Definitions: MidiOutJack
//*********************************************************************//

// Jack process callback
static int jackProcessOut( jack_nframes_t nframes, void *arg )
{
  JackMidiData *data = (JackMidiData *) arg;
  jack_midi_data_t *midiData;
  int space;

  // Is port created?
  if ( data->port == NULL ) return 0;

  void *buff = jack_port_get_buffer( data->port, nframes );
  jack_midi_clear_buffer( buff );

  while ( jack_ringbuffer_read_space( data->buffSize ) > 0 ) {
    jack_ringbuffer_read( data->buffSize, (char *) &space, (size_t) sizeof(space) );
    midiData = jack_midi_event_reserve( buff, 0, space );

    jack_ringbuffer_read( data->buffMessage, (char *) midiData, (size_t) space );
  }

  return 0;
}

MidiOutJack :: MidiOutJack( const std::string clientName ) : MidiOutApi()
{
  initialize( clientName );
}

void MidiOutJack :: initialize( const std::string& clientName )
{
  JackMidiData *data = new JackMidiData;
  apiData_ = (void *) data;

  data->port = NULL;
  data->client = NULL;
  this->clientName = clientName;

  connect();
}

void MidiOutJack :: connect()
{
  JackMidiData *data = static_cast<JackMidiData *> (apiData_);
  if ( data->client )
    return;

  // Initialize JACK client
  if (( data->client = jack_client_open( clientName.c_str(), JackNoStartServer, NULL )) == 0) {
    errorString_ = "MidiOutJack::initialize: JACK server not running?";
    error( RtMidiError::WARNING, errorString_ );
    return;
  }

  jack_set_process_callback( data->client, jackProcessOut, data );
  data->buffSize = jack_ringbuffer_create( JACK_RINGBUFFER_SIZE );
  data->buffMessage = jack_ringbuffer_create( JACK_RINGBUFFER_SIZE );
  jack_activate( data->client );
}

MidiOutJack :: ~MidiOutJack()
{
  JackMidiData *data = static_cast<JackMidiData *> (apiData_);
  closePort();

  if ( data->client ) {
    // Cleanup
    jack_client_close( data->client );
    jack_ringbuffer_free( data->buffSize );
    jack_ringbuffer_free( data->buffMessage );
  }

  delete data;
}

void MidiOutJack :: openPort( unsigned int portNumber, const std::string portName )
{
  JackMidiData *data = static_cast<JackMidiData *> (apiData_);

  connect();

  // Creating new port
  if ( data->port == NULL )
    data->port = jack_port_register( data->client, portName.c_str(),
      JACK_DEFAULT_MIDI_TYPE, JackPortIsOutput, 0 );

  if ( data->port == NULL ) {
<<<<<<< HEAD
    errorString_ = "MidiOutJack::openPort: JACK error creating virtual port";
    error( RtMidiError::DRIVER_ERROR, errorString_ );
    return;
=======
    errorString_ = "MidiOutJack::openPort: JACK error creating port";
    RtMidi::error( RtError::DRIVER_ERROR, errorString_ );
>>>>>>> 69a1b917
  }

  // Connecting to the output
  std::string name = getPortName( portNumber );
  jack_connect( data->client, jack_port_name( data->port ), name.c_str() );
}

void MidiOutJack :: openVirtualPort( const std::string portName )
{
  JackMidiData *data = static_cast<JackMidiData *> (apiData_);

  connect();
  if ( data->port == NULL )
    data->port = jack_port_register( data->client, portName.c_str(),
      JACK_DEFAULT_MIDI_TYPE, JackPortIsOutput, 0 );

  if ( data->port == NULL ) {
    errorString_ = "MidiOutJack::openVirtualPort: JACK error creating virtual port";
    error( RtMidiError::DRIVER_ERROR, errorString_ );
  }
}

unsigned int MidiOutJack :: getPortCount()
{
  int count = 0;
  JackMidiData *data = static_cast<JackMidiData *> (apiData_);
  connect();
  if ( !data->client )
    return 0;

  // List of available ports
  const char **ports = jack_get_ports( data->client, NULL,
    JACK_DEFAULT_MIDI_TYPE, JackPortIsInput );

  if ( ports == NULL ) return 0;
  while ( ports[count] != NULL )
    count++;

  free( ports );

  return count;
}

std::string MidiOutJack :: getPortName( unsigned int portNumber )
{
  JackMidiData *data = static_cast<JackMidiData *> (apiData_);
  std::string retStr("");

  connect();

  // List of available ports
  const char **ports = jack_get_ports( data->client, NULL,
    JACK_DEFAULT_MIDI_TYPE, JackPortIsInput );

  // Check port validity
  if ( ports == NULL) {
    errorString_ = "MidiOutJack::getPortName: no ports available!";
    error( RtMidiError::WARNING, errorString_ );
    return retStr;
  }

  if ( ports[portNumber] == NULL) {
    std::ostringstream ost;
    ost << "MidiOutJack::getPortName: the 'portNumber' argument (" << portNumber << ") is invalid.";
    errorString_ = ost.str();
    error( RtMidiError::WARNING, errorString_ );
  }
  else retStr.assign( ports[portNumber] );

  free( ports );
  return retStr;
}

void MidiOutJack :: closePort()
{
  JackMidiData *data = static_cast<JackMidiData *> (apiData_);

  if ( data->port == NULL ) return;
  jack_port_unregister( data->client, data->port );
  data->port = NULL;
}

void MidiOutJack :: sendMessage( std::vector<unsigned char> *message )
{
  int nBytes = message->size();
  JackMidiData *data = static_cast<JackMidiData *> (apiData_);

  // Write full message to buffer
  jack_ringbuffer_write( data->buffMessage, ( const char * ) &( *message )[0],
                         message->size() );
  jack_ringbuffer_write( data->buffSize, ( char * ) &nBytes, sizeof( nBytes ) );
}

#endif  // __UNIX_JACK__<|MERGE_RESOLUTION|>--- conflicted
+++ resolved
@@ -1233,19 +1233,11 @@
       if ( !( data->ignoreFlags & 0x02 ) ) doDecode = true;
       break;
 
-<<<<<<< HEAD
     case SND_SEQ_EVENT_TICK: // 0xF9 ... MIDI timing tick
       if ( !( data->ignoreFlags & 0x02 ) ) doDecode = true;
       break;
 
     case SND_SEQ_EVENT_CLOCK: // 0xF8 ... MIDI timing (clock) tick
-=======
-    case SND_SEQ_EVENT_TICK: // MIDI timing tick
-      if ( !( data->ignoreFlags & 0x02 ) ) doDecode = true;
-      break;
-
-    case SND_SEQ_EVENT_CLOCK: // MIDI timing clock
->>>>>>> 69a1b917
       if ( !( data->ignoreFlags & 0x02 ) ) doDecode = true;
       break;
 
@@ -3618,14 +3610,9 @@
                                      JACK_DEFAULT_MIDI_TYPE, JackPortIsInput, 0 );
 
   if ( data->port == NULL) {
-<<<<<<< HEAD
-    errorString_ = "MidiInJack::openPort: JACK error creating virtual port";
+    errorString_ = "MidiInJack::openPort: JACK error creating port";
     error( RtMidiError::DRIVER_ERROR, errorString_ );
     return;
-=======
-    errorString_ = "MidiInJack::openPort: JACK error creating port";
-    RtMidi::error( RtError::DRIVER_ERROR, errorString_ );
->>>>>>> 69a1b917
   }
 
   // Connecting to the output
@@ -3798,14 +3785,9 @@
       JACK_DEFAULT_MIDI_TYPE, JackPortIsOutput, 0 );
 
   if ( data->port == NULL ) {
-<<<<<<< HEAD
-    errorString_ = "MidiOutJack::openPort: JACK error creating virtual port";
+    errorString_ = "MidiOutJack::openPort: JACK error creating port";
     error( RtMidiError::DRIVER_ERROR, errorString_ );
     return;
-=======
-    errorString_ = "MidiOutJack::openPort: JACK error creating port";
-    RtMidi::error( RtError::DRIVER_ERROR, errorString_ );
->>>>>>> 69a1b917
   }
 
   // Connecting to the output
