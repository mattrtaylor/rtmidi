--- conflicted
+++ resolved
@@ -738,20 +738,13 @@
 // MIDI input.  We convert the system specific time stamps to delta
 // time values.
 
-// OS-X CoreMIDI header files.
-<<<<<<< HEAD
-
-#include <CoreAudio/HostTime.h>
-#include <CoreServices/CoreServices.h>
-=======
-#include <CoreMIDI/CoreMIDI.h>
+// OS-X CoreMIDI header files. (<CoreMIDI/CoreMIDI.h> moved to RtMidi.h)
 
 // these are not available on iOS. 
 #if (TARGET_OS_IPHONE == 0)
   #include <CoreAudio/HostTime.h>
   #include <CoreServices/CoreServices.h>
 #endif
->>>>>>> d4972bcf
 
 // A structure to hold variables related to the CoreMIDI API
 // implementation.
